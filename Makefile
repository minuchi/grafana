## This is a self-documented Makefile. For usage information, run `make help`:
##
## For more information, refer to https://suva.sh/posts/well-documented-makefiles/

WIRE_TAGS = "oss"

-include local/Makefile
include .bingo/Variables.mk

.PHONY: all deps-go deps-js deps build-go build-backend build-server build-cli build-js build build-docker-full build-docker-full-ubuntu lint-go golangci-lint test-go test-js gen-ts test run run-frontend clean devenv devenv-down protobuf drone help gen-go gen-cue fix-cue

GO = go
GO_FILES ?= ./pkg/...
SH_FILES ?= $(shell find ./scripts -name *.sh)
GO_BUILD_FLAGS += $(if $(GO_BUILD_DEV),-dev)
GO_BUILD_FLAGS += $(if $(GO_BUILD_DEV),-dev)
GO_BUILD_FLAGS += $(if $(GO_BUILD_TAGS),-build-tags=$(GO_BUILD_TAGS))

all: deps build

##@ Dependencies

deps-go: ## Install backend dependencies.
	$(GO) run build.go setup

deps-js: node_modules ## Install frontend dependencies.

deps: deps-js ## Install all dependencies.

node_modules: package.json yarn.lock ## Install node modules.
	@echo "install frontend dependencies"
	YARN_ENABLE_PROGRESS_BARS=false yarn install --immutable

##@ Swagger
SPEC_TARGET = public/api-spec.json
ENTERPRISE_SPEC_TARGET = public/api-enterprise-spec.json
MERGED_SPEC_TARGET = public/api-merged.json
NGALERT_SPEC_TARGET = pkg/services/ngalert/api/tooling/api.json
ENTERPRISE_EXT_FILE = pkg/extensions/ext.go
SWAGGER_OSS_FILES ?= $(shell git diff main...HEAD --name-only . ':(exclude)Makefile' | xargs grep -H swagger: | cut -d: -f1 )
SWAGGER_ENTERPRISE_FILES ?= $(shell cd ../grafana-enterprise && git diff main...HEAD --name-only | xargs grep -H swagger: | cut -d: -f1 )

$(NGALERT_SPEC_TARGET):
	+$(MAKE) -C pkg/services/ngalert/api/tooling api.json

$(MERGED_SPEC_TARGET): swagger-oss-gen swagger-enterprise-gen $(NGALERT_SPEC_TARGET) $(SWAGGER) ## Merge generated and ngalert API specs
	# known conflicts DsPermissionType, AddApiKeyCommand, Json, Duration (identical models referenced by both specs)
	$(SWAGGER) mixin $(SPEC_TARGET) $(ENTERPRISE_SPEC_TARGET) $(NGALERT_SPEC_TARGET) --ignore-conflicts -o $(MERGED_SPEC_TARGET)

ifneq ($(SWAGGER_OSS_FILES),)
swagger-oss-gen: $(SWAGGER) ## Generate API Swagger specification
	@echo "re-generating swagger for OSS"
	rm -f $(SPEC_TARGET)
	SWAGGER_GENERATE_EXTENSION=false $(SWAGGER) generate spec -m -w pkg/server -o $(SPEC_TARGET) \
	-x "github.com/grafana/grafana/pkg/services/ngalert/api/tooling/definitions" \
	-x "github.com/prometheus/alertmanager" \
	-i pkg/api/swagger_tags.json \
<<<<<<< HEAD
	--exclude-tag=alpha \
	--exclude-tag=enterprise
else
swagger-oss-gen: $(SWAGGER) ## Generate API Swagger specification
	@echo "skipping re-generating swagger for OSS"
endif

ifeq ("$(wildcard $(ENTERPRISE_EXT_FILE))","") ## if enterprise is enabled
swagger-enterprise-gen:
	@echo "skipping re-generating swagger for enterprise: not enabled"
else
ifeq ($(SWAGGER_ENTERPRISE_FILES),)
swagger-enterprise-gen:
	@echo "skipping re-generating swagger for enterprise: no swagger changes"
	@echo $(SWAGGER_ENTERPRISE_FILES)
else
swagger-enterprise-gen: $(SWAGGER) ## Generate API Swagger specification
	@echo "re-generating swagger for enterprise"
	rm -f $(ENTERPRISE_SPEC_TARGET)
	SWAGGER_GENERATE_EXTENSION=false $(SWAGGER) generate spec -m -w pkg/server -o $(ENTERPRISE_SPEC_TARGET) \
	-x "github.com/grafana/grafana/pkg/services/ngalert/api/tooling/definitions" \
	-x "github.com/prometheus/alertmanager" \
	-i pkg/api/swagger_tags.json \
	--include-tag=enterprise
endif
endif
=======
	--exclude-tag=alpha
	go run pkg/services/ngalert/api/tooling/cmd/clean-swagger/main.go -if $@ -of $@
>>>>>>> 5205cfb1

swagger-gen: gen-go $(MERGED_SPEC_TARGET) swagger-validate

swagger-validate: $(MERGED_SPEC_TARGET) $(SWAGGER) ## Validate API spec
	$(SWAGGER) validate $(<)

<<<<<<< HEAD
swagger-clean:
	rm $(SPEC_TARGET) $(MERGED_SPEC_TARGET) $(ENTERPRISE_SPEC_TARGET) $(OAPI_SPEC_TARGET)
=======
clean-api-spec:
	rm -f $(SPEC_TARGET) $(MERGED_SPEC_TARGET) $(OAPI_SPEC_TARGET)
>>>>>>> 5205cfb1

##@ OpenAPI 3
OAPI_SPEC_TARGET = public/openapi3.json

openapi3-gen: swagger-gen ## Generates OpenApi 3 specs from the Swagger 2 already generated
	$(GO) run scripts/openapi3/openapi3conv.go $(MERGED_SPEC_TARGET) $(OAPI_SPEC_TARGET)

##@ Building
gen-cue: ## Do all CUE/Thema code generation
	@echo "generate code from .cue files"
	go generate ./pkg/plugins/plugindef
	go generate ./kinds/gen.go
	go generate ./public/app/plugins/gen.go
	go generate ./pkg/kindsys/report.go

gen-go: $(WIRE) gen-cue
	@echo "generate go files"
	$(WIRE) gen -tags $(WIRE_TAGS) ./pkg/server ./pkg/cmd/grafana-cli/runner

fix-cue: $(CUE)
	@echo "formatting cue files"
	$(CUE) fix kinds/**/*.cue
	$(CUE) fix public/app/plugins/**/**/*.cue

gen-jsonnet:
	go generate ./devenv/jsonnet

build-go: gen-go ## Build all Go binaries.
	@echo "build go files"
	$(GO) run build.go $(GO_BUILD_FLAGS) build

build-backend: ## Build Grafana backend.
	@echo "build backend"
	$(GO) run build.go $(GO_BUILD_FLAGS) build-backend

build-server: ## Build Grafana server.
	@echo "build server"
	$(GO) run build.go $(GO_BUILD_FLAGS) build-server

build-cli: ## Build Grafana CLI application.
	@echo "build grafana-cli"
	$(GO) run build.go $(GO_BUILD_FLAGS) build-cli

build-js: ## Build frontend assets.
	@echo "build frontend"
	yarn run build
	yarn run plugins:build-bundled

build: build-go build-js ## Build backend and frontend.

run: $(BRA) ## Build and run web server on filesystem changes.
	$(BRA) run

run-frontend: deps-js ## Fetch js dependencies and watch frontend for rebuild
	yarn start

##@ Testing

.PHONY: test-go
test-go: test-go-unit test-go-integration

.PHONY: test-go-unit
test-go-unit: ## Run unit tests for backend with flags.
	@echo "test backend unit tests"
	$(GO) test -short -covermode=atomic -timeout=30m ./pkg/...

.PHONY: test-go-integration
test-go-integration: ## Run integration tests for backend with flags.
	@echo "test backend integration tests"
	$(GO) test -run Integration -covermode=atomic -timeout=30m ./pkg/...

.PHONY: test-go-integration-postgres
test-go-integration-postgres: devenv-postgres ## Run integration tests for postgres backend with flags.
	@echo "test backend integration postgres tests"
	$(GO) clean -testcache
	$(GO) list './pkg/...' | xargs -I {} sh -c 'GRAFANA_TEST_DB=postgres go test -run Integration -covermode=atomic -timeout=2m {}'

.PHONY: test-go-integration-mysql
test-go-integration-mysql: devenv-mysql ## Run integration tests for mysql backend with flags.
	@echo "test backend integration mysql tests"
	$(GO) clean -testcache
	$(GO) list './pkg/...' | xargs -I {} sh -c 'GRAFANA_TEST_DB=mysql go test -run Integration -covermode=atomic -timeout=2m {}'

test-js: ## Run tests for frontend.
	@echo "test frontend"
	yarn test

test: test-go test-js ## Run all tests.

##@ Linting
golangci-lint: $(GOLANGCI_LINT)
	@echo "lint via golangci-lint"
	$(GOLANGCI_LINT) run \
		--config .golangci.toml \
		$(GO_FILES)

lint-go: golangci-lint ## Run all code checks for backend. You can use GO_FILES to specify exact files to check

# with disabled SC1071 we are ignored some TCL,Expect `/usr/bin/env expect` scripts
shellcheck: $(SH_FILES) ## Run checks for shell scripts.
	@docker run --rm -v "$$PWD:/mnt" koalaman/shellcheck:stable \
	$(SH_FILES) -e SC1071 -e SC2162

##@ Docker

build-docker-full: ## Build Docker image for development.
	@echo "build docker container"
	DOCKER_BUILDKIT=1 \
	docker build \
	--tag grafana/grafana:dev .

build-docker-full-ubuntu: ## Build Docker image based on Ubuntu for development.
	@echo "build docker container"
	DOCKER_BUILDKIT=1 \
	docker build \
	--build-arg BASE_IMAGE=ubuntu:20.04 \
	--build-arg GO_IMAGE=golang:1.19.4 \
	--tag grafana/grafana:dev-ubuntu .

##@ Services

# create docker-compose file with provided sources and start them
# example: make devenv sources=postgres,auth/openldap
ifeq ($(sources),)
devenv:
	@printf 'You have to define sources for this command \nexample: make devenv sources=postgres,openldap\n'
else
devenv: devenv-down ## Start optional services, e.g. postgres, prometheus, and elasticsearch.
	$(eval targets := $(shell echo '$(sources)' | tr "," " "))

	@cd devenv; \
	./create_docker_compose.sh $(targets) || \
	(rm -rf {docker-compose.yaml,conf.tmp,.env}; exit 1)

	@cd devenv; \
	docker-compose up -d --build
endif

devenv-down: ## Stop optional services.
	@cd devenv; \
	test -f docker-compose.yaml && \
	docker-compose down || exit 0;

devenv-postgres:
	@cd devenv; \
	sources=postgres_tests

devenv-mysql:
	@cd devenv; \
	sources=mysql_tests

##@ Helpers

# We separate the protobuf generation because most development tasks on
# Grafana do not involve changing protobuf files and protoc is not a
# go-gettable dependency and so getting it installed can be inconvenient.
#
# If you are working on changes to protobuf interfaces you may either use
# this target or run the individual scripts below directly.
protobuf: ## Compile protobuf definitions
	bash scripts/protobuf-check.sh
	bash pkg/plugins/backendplugin/pluginextensionv2/generate.sh

clean: ## Clean up intermediate build artifacts.
	@echo "cleaning"
	rm -rf node_modules
	rm -rf public/build

gen-ts:
	@echo "generating TypeScript definitions"
	go get github.com/tkrajina/typescriptify-golang-structs/typescriptify@v0.1.7
	tscriptify -interface -package=github.com/grafana/grafana/pkg/services/live/pipeline -import="import { FieldConfig } from '@grafana/data'" -target=public/app/features/live/pipeline/models.gen.ts pkg/services/live/pipeline/config.go
	go mod tidy

# This repository's configuration is protected (https://readme.drone.io/signature/).
# Use this make target to regenerate the configuration YAML files when
# you modify starlark files.
drone: $(DRONE)
	$(DRONE) starlark --format
	$(DRONE) lint .drone.yml --trusted
	$(DRONE) --server https://drone.grafana.net sign --save grafana/grafana

# Generate an Emacs tags table (https://www.gnu.org/software/emacs/manual/html_node/emacs/Tags-Tables.html) for Starlark files.
scripts/drone/TAGS: $(shell find scripts/drone -name '*.star')
	etags --lang none --regex="/def \(\w+\)[^:]+:/\1/" --regex="/\s*\(\w+\) =/\1/" $^ -o $@

format-drone:
	buildifier -r scripts/drone

help: ## Display this help.
	@awk 'BEGIN {FS = ":.*##"; printf "\nUsage:\n  make \033[36m<target>\033[0m\n"} /^[a-zA-Z_-]+:.*?##/ { printf "  \033[36m%-15s\033[0m %s\n", $$1, $$2 } /^##@/ { printf "\n\033[1m%s\033[0m\n", substr($$0, 5) } ' $(MAKEFILE_LIST)<|MERGE_RESOLUTION|>--- conflicted
+++ resolved
@@ -55,9 +55,9 @@
 	-x "github.com/grafana/grafana/pkg/services/ngalert/api/tooling/definitions" \
 	-x "github.com/prometheus/alertmanager" \
 	-i pkg/api/swagger_tags.json \
-<<<<<<< HEAD
 	--exclude-tag=alpha \
-	--exclude-tag=enterprise
+	--exclude-tag=enterprise \
+	go run pkg/services/ngalert/api/tooling/cmd/clean-swagger/main.go -if $@ -of $@
 else
 swagger-oss-gen: $(SWAGGER) ## Generate API Swagger specification
 	@echo "skipping re-generating swagger for OSS"
@@ -82,23 +82,14 @@
 	--include-tag=enterprise
 endif
 endif
-=======
-	--exclude-tag=alpha
-	go run pkg/services/ngalert/api/tooling/cmd/clean-swagger/main.go -if $@ -of $@
->>>>>>> 5205cfb1
 
 swagger-gen: gen-go $(MERGED_SPEC_TARGET) swagger-validate
 
 swagger-validate: $(MERGED_SPEC_TARGET) $(SWAGGER) ## Validate API spec
 	$(SWAGGER) validate $(<)
 
-<<<<<<< HEAD
 swagger-clean:
-	rm $(SPEC_TARGET) $(MERGED_SPEC_TARGET) $(ENTERPRISE_SPEC_TARGET) $(OAPI_SPEC_TARGET)
-=======
-clean-api-spec:
 	rm -f $(SPEC_TARGET) $(MERGED_SPEC_TARGET) $(OAPI_SPEC_TARGET)
->>>>>>> 5205cfb1
 
 ##@ OpenAPI 3
 OAPI_SPEC_TARGET = public/openapi3.json
