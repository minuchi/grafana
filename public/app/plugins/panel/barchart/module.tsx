import {
  DataFrame,
  FieldColorModeId,
  FieldConfigProperty,
  FieldType,
  getFieldDisplayName,
  identityOverrideProcessor,
  PanelPlugin,
  VizOrientation,
} from '@grafana/data';
import { config } from '@grafana/runtime';
import { GraphTransform, GraphTresholdsStyleMode, StackingMode, VisibilityMode } from '@grafana/schema';
import { graphFieldOptions, commonOptionsBuilder } from '@grafana/ui';

import { ThresholdsStyleEditor } from '../timeseries/ThresholdsStyleEditor';

import { BarChartPanel } from './BarChartPanel';
import { TickSpacingEditor } from './TickSpacingEditor';
import { FieldConfig, Options, defaultFieldConfig, defaultOptions } from './panelcfg.gen';
import { BarChartSuggestionsSupplier } from './suggestions';
import { prepareBarChartDisplayValues } from './utils';
<<<<<<< HEAD
import { config } from '@grafana/runtime';
import { addPointAndLineStyles } from '../timeseries/config';
=======
>>>>>>> fb290235

export const plugin = new PanelPlugin<Options, FieldConfig>(BarChartPanel)
  .useFieldConfig({
    standardOptions: {
      [FieldConfigProperty.Color]: {
        settings: {
          byValueSupport: true,
          preferThresholdsMode: false,
        },
        defaultValue: {
          mode: FieldColorModeId.PaletteClassic,
        },
      },
    },
    useCustomConfig: (builder) => {
      const cfg = defaultFieldConfig;

      builder
        .addSliderInput({
          path: 'lineWidth',
          name: 'Line width',
          defaultValue: cfg.lineWidth,
          settings: {
            min: 0,
            max: 10,
            step: 1,
          },
        })
        .addSliderInput({
          path: 'fillOpacity',
          name: 'Fill opacity',
          defaultValue: cfg.fillOpacity,
          settings: {
            min: 0,
            max: 100,
            step: 1,
          },
        })
        .addRadio({
          path: 'gradientMode',
          name: 'Gradient mode',
          defaultValue: graphFieldOptions.fillGradient[0].value,
          settings: {
            options: graphFieldOptions.fillGradient,
          },
        });

<<<<<<< HEAD
      // Support points and lines as override options
      addPointAndLineStyles(cfg, builder, true, true);
=======
      builder.addSelect({
        category: ['Graph styles'],
        name: 'Transform',
        path: 'transform',
        settings: {
          options: [
            {
              label: 'Constant',
              value: GraphTransform.Constant,
              description: 'The first value will be shown as a constant line',
            },
            {
              label: 'Negative Y',
              value: GraphTransform.NegativeY,
              description: 'Flip the results to negative values on the y axis',
            },
          ],
          isClearable: true,
        },
        hideFromDefaults: true,
      });

      builder.addCustomEditor({
        id: 'thresholdsStyle',
        path: 'thresholdsStyle',
        name: 'Show thresholds',
        category: ['Thresholds'],
        defaultValue: { mode: GraphTresholdsStyleMode.Off },
        settings: {
          options: graphFieldOptions.thresholdsDisplayModes,
        },
        editor: ThresholdsStyleEditor,
        override: ThresholdsStyleEditor,
        process: identityOverrideProcessor,
        shouldApply: () => true,
      });

>>>>>>> fb290235
      commonOptionsBuilder.addAxisConfig(builder, cfg, false);
      commonOptionsBuilder.addHideFrom(builder);
    },
  })
  .setPanelOptions((builder, context) => {
    const disp = prepareBarChartDisplayValues(context.data, config.theme2, context.options ?? ({} as Options));
    let xaxisPlaceholder = 'First string or time field';
    const viz = 'viz' in disp ? disp.viz[0] : undefined;
    if (viz?.fields?.length) {
      const first = viz.fields[0];
      xaxisPlaceholder += ` (${getFieldDisplayName(first, viz)})`;
    }

    builder
      .addFieldNamePicker({
        path: 'xField',
        name: 'X Axis',
        settings: {
          placeholderText: xaxisPlaceholder,
        },
      })
      .addRadio({
        path: 'orientation',
        name: 'Orientation',
        settings: {
          options: [
            { value: VizOrientation.Auto, label: 'Auto' },
            { value: VizOrientation.Horizontal, label: 'Horizontal' },
            { value: VizOrientation.Vertical, label: 'Vertical' },
          ],
        },
        defaultValue: defaultOptions.orientation,
      })
      .addSliderInput({
        path: 'xTickLabelRotation',
        name: 'Rotate x-axis tick labels',
        defaultValue: defaultOptions.xTickLabelRotation,
        settings: {
          min: -90,
          max: 90,
          step: 15,
          marks: { '-90': '-90°', '-45': '-45°', 0: '0°', 45: '45°', 90: '90°' },
          included: false,
        },
      })
      .addNumberInput({
        path: 'xTickLabelMaxLength',
        name: 'X-axis tick label max length',
        description: 'X-axis labels will be truncated to the length provided',
        settings: {
          placeholder: 'None',
          min: 0,
        },
        showIf: (opts) => opts.xTickLabelRotation !== 0,
      })
      .addCustomEditor({
        id: 'xTickLabelSpacing',
        path: 'xTickLabelSpacing',
        name: 'X-axis labels minimum spacing',
        defaultValue: defaultOptions.xTickLabelSpacing,
        editor: TickSpacingEditor,
      })
      .addRadio({
        path: 'showValue',
        name: 'Show values',
        settings: {
          options: [
            { value: VisibilityMode.Auto, label: 'Auto' },
            { value: VisibilityMode.Always, label: 'Always' },
            { value: VisibilityMode.Never, label: 'Never' },
          ],
        },
        defaultValue: defaultOptions.showValue,
      })
      .addRadio({
        path: 'stacking',
        name: 'Stacking',
        settings: {
          options: graphFieldOptions.stacking,
        },
        defaultValue: defaultOptions.stacking,
      })
      .addSliderInput({
        path: 'groupWidth',
        name: 'Group width',
        defaultValue: defaultOptions.groupWidth,
        settings: {
          min: 0,
          max: 1,
          step: 0.01,
        },
        showIf: (c, data) => {
          if (c.stacking && c.stacking !== StackingMode.None) {
            return false;
          }
          return countNumberFields(data) !== 1;
        },
      })
      .addSliderInput({
        path: 'barWidth',
        name: 'Bar width',
        defaultValue: defaultOptions.barWidth,
        settings: {
          min: 0,
          max: 1,
          step: 0.01,
        },
      })
      .addSliderInput({
        path: 'barRadius',
        name: 'Bar radius',
        defaultValue: defaultOptions.barRadius,
        settings: {
          min: 0,
          max: 0.5,
          step: 0.05,
        },
      })
      .addBooleanSwitch({
        path: 'fullHighlight',
        name: 'Highlight full area on hover',
        defaultValue: defaultOptions.fullHighlight,
      });

    builder.addFieldNamePicker({
      path: 'colorByField',
      name: 'Color by field',
      description: 'Use the color value for a sibling field to color each bar value.',
    });

    if (!context.options?.fullHighlight || context.options?.stacking === StackingMode.None) {
      commonOptionsBuilder.addTooltipOptions(builder);
    }

    commonOptionsBuilder.addLegendOptions(builder);
    commonOptionsBuilder.addTextSizeOptions(builder, false);
  })
  .setSuggestionsSupplier(new BarChartSuggestionsSupplier());

function countNumberFields(data?: DataFrame[]): number {
  let count = 0;
  if (data) {
    for (const frame of data) {
      for (const field of frame.fields) {
        if (field.type === FieldType.number) {
          count++;
        }
      }
    }
  }
  return count;
}<|MERGE_RESOLUTION|>--- conflicted
+++ resolved
@@ -19,11 +19,6 @@
 import { FieldConfig, Options, defaultFieldConfig, defaultOptions } from './panelcfg.gen';
 import { BarChartSuggestionsSupplier } from './suggestions';
 import { prepareBarChartDisplayValues } from './utils';
-<<<<<<< HEAD
-import { config } from '@grafana/runtime';
-import { addPointAndLineStyles } from '../timeseries/config';
-=======
->>>>>>> fb290235
 
 export const plugin = new PanelPlugin<Options, FieldConfig>(BarChartPanel)
   .useFieldConfig({
@@ -71,10 +66,6 @@
           },
         });
 
-<<<<<<< HEAD
-      // Support points and lines as override options
-      addPointAndLineStyles(cfg, builder, true, true);
-=======
       builder.addSelect({
         category: ['Graph styles'],
         name: 'Transform',
@@ -112,7 +103,6 @@
         shouldApply: () => true,
       });
 
->>>>>>> fb290235
       commonOptionsBuilder.addAxisConfig(builder, cfg, false);
       commonOptionsBuilder.addHideFrom(builder);
     },
