--- conflicted
+++ resolved
@@ -1,5 +1,4 @@
 <query-editor-row query-ctrl="ctrl" has-text-edit-mode="false">
-<<<<<<< HEAD
   <query-editor
     target="ctrl.target"
     events="ctrl.panelCtrl.events"
@@ -7,77 +6,4 @@
     on-query-change="(ctrl.handleQueryChange)"
     on-execute-query="(ctrl.handleExecuteQuery)"
   ></query-editor>
-=======
-  <stackdriver-filter target="ctrl.target" refresh="ctrl.refresh()" datasource="ctrl.datasource"
-    ></stackdriver-filter>
-  <stackdriver-aggregation target="ctrl.target" alignment-period="ctrl.lastQueryMeta.alignmentPeriod" refresh="ctrl.refresh()"></stackdriver-aggregation>
-  <div class="gf-form-inline">
-    <div class="gf-form">
-      <span class="gf-form-label query-keyword width-9">Alias By</span>
-      <input type="text" class="gf-form-input width-24" ng-model="ctrl.target.aliasBy" ng-change="ctrl.refresh()"
-        ng-model-options="{ debounce: 500 }" />
-    </div>
-    <div class="gf-form gf-form--grow">
-      <div class="gf-form-label gf-form-label--grow"></div>
-    </div>
-  </div>
-  <div class="gf-form-inline">
-    <div class="gf-form">
-      <span class="gf-form-label width-9 query-keyword">Project</span>
-      <input class="gf-form-input width-15" disabled type="text" ng-model='ctrl.target.defaultProject' />
-    </div>
-    <div class="gf-form">
-      <label class="gf-form-label query-keyword" ng-click="ctrl.showHelp = !ctrl.showHelp">
-        Show Help
-        <i class="fa fa-caret-down" ng-show="ctrl.showHelp"></i>
-        <i class="fa fa-caret-right" ng-hide="ctrl.showHelp"></i>
-      </label>
-    </div>
-    <div class="gf-form" ng-show="ctrl.lastQueryMeta">
-      <label class="gf-form-label query-keyword" ng-click="ctrl.showLastQuery = !ctrl.showLastQuery">
-        Raw Query
-        <i class="fa fa-caret-down" ng-show="ctrl.showLastQuery"></i>
-        <i class="fa fa-caret-right" ng-hide="ctrl.showLastQuery"></i>
-      </label>
-    </div>
-    <div class="gf-form gf-form--grow">
-      <div class="gf-form-label gf-form-label--grow"></div>
-    </div>
-  </div>
-
-  <div class="gf-form" ng-show="ctrl.showLastQuery">
-    <pre class="gf-form-pre">{{ctrl.lastQueryMeta.rawQueryString}}</pre>
-  </div>
-  <div class="gf-form grafana-info-box" style="padding: 0" ng-show="ctrl.showHelp">
-    <pre class="gf-form-pre alert alert-info" style="margin-right: 0"><h5>Alias Patterns</h5>Format the legend keys any way you want by using alias patterns.
-
-    Format the legend keys any way you want by using alias patterns.<br /> <br />
-
-    Example: <code ng-non-bindable>{{metric.name}} - {{metric.label.instance_name}}</code><br />
-    Result: &nbsp;&nbsp;<code ng-non-bindable>cpu/usage_time - server1-europe-west-1</code><br /><br />
-
-    <strong>Patterns</strong><br />
-    <ul>
-      <li>
-        <code ng-non-bindable>{{metric.type}}</code> = metric type e.g. compute.googleapis.com/instance/cpu/usage_time
-      </li>
-      <li>
-        <code ng-non-bindable>{{metric.name}}</code> = name part of metric e.g. instance/cpu/usage_time
-      </li>
-      <li>
-        <code ng-non-bindable>{{metric.service}}</code> = service part of metric e.g. compute
-      </li>
-      <li>
-        <code ng-non-bindable>{{metric.label.label_name}}</code> = Metric label metadata e.g.
-        metric.label.instance_name
-      </li>
-      <li>
-        <code ng-non-bindable>{{resource.label.label_name}}</code> = Resource label metadata e.g. resource.label.zone
-      </li>
-    </ul>
-  </div>
-  <div class="gf-form" ng-show="ctrl.lastQueryError">
-    <pre class="gf-form-pre alert alert-error">{{ctrl.lastQueryError}}</pre>
-  </div>
->>>>>>> b7503407
 </query-editor-row>