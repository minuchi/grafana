import { css, cx } from '@emotion/css';
<<<<<<< HEAD
import React, { ReactNode } from 'react';

import { GrafanaTheme2, PluginExtensionLink } from '@grafana/data';
=======

import { GrafanaTheme2, VariableHide } from '@grafana/data';
>>>>>>> 970cafa2
import { selectors } from '@grafana/e2e-selectors';
import { UsePluginExtensionsResult, usePluginLinkExtensions } from '@grafana/runtime';
import {
  SceneObjectState,
  SceneObject,
  SceneObjectBase,
  SceneComponentProps,
  SceneTimePicker,
  SceneRefreshPicker,
  SceneDebugger,
  VariableDependencyConfig,
  sceneGraph,
  SceneObjectUrlSyncConfig,
  SceneObjectUrlValues,
  CancelActivationHandler,
} from '@grafana/scenes';
import { Box, Stack, ToolbarButton, useStyles2 } from '@grafana/ui';
import { t } from '@grafana/ui/src/utils/i18n';

import { PanelEditControls } from '../panel-edit/PanelEditControls';
import { getDashboardSceneFor } from '../utils/utils';

import { DashboardLinksControls } from './DashboardLinksControls';

export interface DashboardControlsState extends SceneObjectState {
  variableControls: SceneObject[];
  timePicker: SceneTimePicker;
  refreshPicker: SceneRefreshPicker;
  hideTimeControls?: boolean;
  hideVariableControls?: boolean;
  hideLinksControls?: boolean;
}

export class DashboardControls extends SceneObjectBase<DashboardControlsState> {
  static Component = DashboardControlsRenderer;

  protected _variableDependency = new VariableDependencyConfig(this, {
    onAnyVariableChanged: this._onAnyVariableChanged.bind(this),
  });

  protected _urlSync = new SceneObjectUrlSyncConfig(this, {
    keys: ['_dash.hideTimePicker', '_dash.hideVariables', '_dash.hideLinks'],
  });

  getUrlState() {
    return {
      '_dash.hideTimePicker': this.state.hideTimeControls ? 'true' : undefined,
      '_dash.hideVariables': this.state.hideVariableControls ? 'true' : undefined,
      '_dash.hideLinks': this.state.hideLinksControls ? 'true' : undefined,
    };
  }

  updateFromUrl(values: SceneObjectUrlValues) {
    const update: Partial<DashboardControlsState> = {};

    update.hideTimeControls =
      values['_dash.hideTimePicker'] === 'true' || values['_dash.hideTimePicker'] === '' || this.state.hideTimeControls;
    update.hideVariableControls =
      values['_dash.hideVariables'] === 'true' ||
      values['_dash.hideVariables'] === '' ||
      this.state.hideVariableControls;
    update.hideLinksControls =
      values['_dash.hideLinks'] === 'true' || values['_dash.hideLinks'] === '' || this.state.hideLinksControls;

    if (Object.entries(update).some(([k, v]) => v !== this.state[k as keyof DashboardControlsState])) {
      this.setState(update);
    }
  }

  public constructor(state: Partial<DashboardControlsState>) {
    super({
      variableControls: [],
      timePicker: state.timePicker ?? new SceneTimePicker({}),
      refreshPicker: state.refreshPicker ?? new SceneRefreshPicker({}),
      ...state,
    });

    this.addActivationHandler(() => {
      let refreshPickerDeactivation: CancelActivationHandler | undefined;

      if (this.state.hideTimeControls) {
        refreshPickerDeactivation = this.state.refreshPicker.activate();
      }

      return () => {
        if (refreshPickerDeactivation) {
          refreshPickerDeactivation();
        }
      };
    });
  }

  /**
   * Links can include all variables so we need to re-render when any change
   */
  private _onAnyVariableChanged(): void {
    const dashboard = getDashboardSceneFor(this);
    if (dashboard.state.links?.length > 0) {
      this.forceRender();
    }
  }

  public hasControls(): boolean {
    const hasVariables = sceneGraph
      .getVariables(this)
      ?.state.variables.some((v) => v.state.hide !== VariableHide.hideVariable);
    const hasAnnotations = sceneGraph.getDataLayers(this).some((d) => d.state.isEnabled && !d.state.isHidden);
    const hasLinks = getDashboardSceneFor(this).state.links?.length > 0;
    const hideLinks = this.state.hideLinksControls || !hasLinks;
    const hideVariables = this.state.hideVariableControls || (!hasAnnotations && !hasVariables);
    const hideTimePicker = this.state.hideTimeControls;

    return !(hideVariables && hideLinks && hideTimePicker);
  }
}

function DashboardControlsRenderer({ model }: SceneComponentProps<DashboardControls>) {
  const { variableControls, refreshPicker, timePicker, hideTimeControls, hideVariableControls, hideLinksControls } =
    model.useState();
  const dashboard = getDashboardSceneFor(model);
  const { links, meta, editPanel } = dashboard.useState();
  const styles = useStyles2(getStyles);
  const showDebugger = location.search.includes('scene-debugger');

  if (!model.hasControls()) {
    return null;
  }

  return (
    <div
      data-testid={selectors.pages.Dashboard.Controls}
      className={cx(styles.controls, meta.isEmbedded && styles.embedded)}
    >
      <Stack grow={1} wrap={'wrap'}>
        {!hideVariableControls && variableControls.map((c) => <c.Component model={c} key={c.state.key} />)}
        <Box grow={1} />
<<<<<<< HEAD
        <ExtensionsProvider>
          {(result) =>
            result.extensions.map((e) => {
              return (
                <ToolbarButton
                  key={e.id}
                  aria-label={e.title}
                  variant={'default'}
                  onClick={e.onClick}
                  icon={e.icon}
                  tooltip={e.title}
                  narrow
                />
              );
            })
          }
        </ExtensionsProvider>
        {!editPanel && <DashboardLinksControls links={links} uid={dashboard.state.uid} />}
=======
        {!hideLinksControls && !editPanel && <DashboardLinksControls links={links} uid={dashboard.state.uid} />}
>>>>>>> 970cafa2
        {editPanel && <PanelEditControls panelEditor={editPanel} />}
      </Stack>
      {!hideTimeControls && (
        <Stack justifyContent={'flex-end'}>
          <timePicker.Component model={timePicker} />
          <refreshPicker.Component model={refreshPicker} />
        </Stack>
      )}
      {showDebugger && <SceneDebugger scene={model} key={'scene-debugger'} />}
    </div>
  );
}

type ExtensionsProviderProps = {
  children: (extensions: UsePluginExtensionsResult<PluginExtensionLink>) => ReactNode;
};
function ExtensionsProvider(props: ExtensionsProviderProps) {
  const extensions = usePluginLinkExtensions({
    extensionPointId: 'grafana/dashboard/toolbar',
    context: {},
    limitPerPlugin: 3,
  });

  return props.children(extensions);
}

function getStyles(theme: GrafanaTheme2) {
  return {
    controls: css({
      display: 'flex',
      alignItems: 'flex-start',
      flex: '100%',
      gap: theme.spacing(1),
      flexDirection: 'row',
      flexWrap: 'nowrap',
      position: 'sticky',
      top: 0,
      background: theme.colors.background.canvas,
      zIndex: theme.zIndex.activePanel,
      width: '100%',
      marginLeft: 'auto',
      [theme.breakpoints.down('sm')]: {
        flexDirection: 'column-reverse',
        alignItems: 'stretch',
      },
    }),
    embedded: css({
      background: 'unset',
      position: 'unset',
    }),
  };
}<|MERGE_RESOLUTION|>--- conflicted
+++ resolved
@@ -1,12 +1,7 @@
 import { css, cx } from '@emotion/css';
-<<<<<<< HEAD
 import React, { ReactNode } from 'react';
 
-import { GrafanaTheme2, PluginExtensionLink } from '@grafana/data';
-=======
-
-import { GrafanaTheme2, VariableHide } from '@grafana/data';
->>>>>>> 970cafa2
+import { GrafanaTheme2, PluginExtensionLink, VariableHide } from '@grafana/data';
 import { selectors } from '@grafana/e2e-selectors';
 import { UsePluginExtensionsResult, usePluginLinkExtensions } from '@grafana/runtime';
 import {
@@ -143,7 +138,6 @@
       <Stack grow={1} wrap={'wrap'}>
         {!hideVariableControls && variableControls.map((c) => <c.Component model={c} key={c.state.key} />)}
         <Box grow={1} />
-<<<<<<< HEAD
         <ExtensionsProvider>
           {(result) =>
             result.extensions.map((e) => {
@@ -161,10 +155,7 @@
             })
           }
         </ExtensionsProvider>
-        {!editPanel && <DashboardLinksControls links={links} uid={dashboard.state.uid} />}
-=======
         {!hideLinksControls && !editPanel && <DashboardLinksControls links={links} uid={dashboard.state.uid} />}
->>>>>>> 970cafa2
         {editPanel && <PanelEditControls panelEditor={editPanel} />}
       </Stack>
       {!hideTimeControls && (
