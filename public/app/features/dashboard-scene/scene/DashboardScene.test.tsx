--- conflicted
+++ resolved
@@ -56,8 +56,6 @@
     };
   },
 }));
-
-<<<<<<< HEAD
 jest.mock('app/features/playlist/PlaylistSrv', () => ({
   ...jest.requireActual('app/features/playlist/PlaylistSrv'),
   playlistSrv: {
@@ -67,10 +65,8 @@
     stop: jest.fn(),
   },
 }));
-=======
 const worker = createWorker();
 mockResultsOfDetectChangesWorker({ hasChanges: true, hasTimeChanges: false, hasVariableValueChanges: false });
->>>>>>> 0e7c0d25
 
 describe('DashboardScene', () => {
   describe('DashboardSrv.getCurrent compatibility', () => {
