import { css, cx } from '@emotion/css';
import { useCallback, useState } from 'react';
import * as React from 'react';
import { connect, ConnectedProps } from 'react-redux';

import { GrafanaTheme2, DataSourceApi } from '@grafana/data';
import { config, reportInteraction, getAppEvents } from '@grafana/runtime';
import { DataQuery } from '@grafana/schema';
import { TextArea, Button, IconButton, useStyles2 } from '@grafana/ui';
import { notifyApp } from 'app/core/actions';
import { createSuccessNotification } from 'app/core/copy/appNotification';
import { Trans, t } from 'app/core/internationalization';
import { copyStringToClipboard } from 'app/core/utils/explore';
import { createUrlFromRichHistory, createQueryText } from 'app/core/utils/richHistory';
import { createAndCopyShortLink } from 'app/core/utils/shortLinks';
import { changeDatasource } from 'app/features/explore/state/datasource';
import { starHistoryItem, commentHistoryItem, deleteHistoryItem } from 'app/features/explore/state/history';
import { setQueries } from 'app/features/explore/state/query';
import { dispatch } from 'app/store/store';
import { ShowConfirmModalEvent } from 'app/types/events';
import { RichHistoryQuery } from 'app/types/explore';

import ExploreRunQueryButton from '../ExploreRunQueryButton';
<<<<<<< HEAD
=======

import { RichHistoryAddToLibrary } from './RichHistoryAddToLibrary';
>>>>>>> 3ede2dba

const mapDispatchToProps = {
  changeDatasource,
  deleteHistoryItem,
  commentHistoryItem,
  starHistoryItem,
  setQueries,
};

const connector = connect(undefined, mapDispatchToProps);

interface OwnProps<T extends DataQuery = DataQuery> {
  datasourceInstances?: DataSourceApi[];
  queryHistoryItem: RichHistoryQuery<T>;
}

export type Props<T extends DataQuery = DataQuery> = ConnectedProps<typeof connector> & OwnProps<T>;

const getStyles = (theme: GrafanaTheme2) => {
  /* Hard-coded value so all buttons and icons on right side of card are aligned */
  const rightColumnWidth = '240px';
  const rightColumnContentWidth = '170px';

  /* If datasource was removed, card will have inactive color */
  const cardColor = theme.colors.background.secondary;

  return {
    queryCard: css`
      position: relative;
      display: flex;
      flex-direction: column;
      border: 1px solid ${theme.colors.border.weak};
      margin: ${theme.spacing(1)} 0;
      background-color: ${cardColor};
      border-radius: ${theme.shape.radius.default};
      .starred {
        color: ${theme.v1.palette.orange};
      }
    `,
    cardRow: css`
      display: flex;
      align-items: center;
      justify-content: space-between;
      padding: ${theme.spacing(1)};
      border-bottom: none;
      :first-of-type {
        border-bottom: 1px solid ${theme.colors.border.weak};
        padding: ${theme.spacing(0.5, 1)};
      }
      img {
        height: ${theme.typography.fontSize}px;
        max-width: ${theme.typography.fontSize}px;
        margin-right: ${theme.spacing(1)};
      }
    `,
    queryActionButtons: css`
      max-width: ${rightColumnContentWidth};
      display: flex;
      justify-content: flex-end;
      font-size: ${theme.typography.size.base};
      button {
        margin-left: ${theme.spacing(1)};
      }
    `,
    queryContainer: css`
      font-weight: ${theme.typography.fontWeightMedium};
      width: calc(100% - ${rightColumnWidth});
    `,
    updateCommentContainer: css`
      width: calc(100% + ${rightColumnWidth});
      margin-top: ${theme.spacing(1)};
    `,
    comment: css`
      overflow-wrap: break-word;
      font-size: ${theme.typography.bodySmall.fontSize};
      font-weight: ${theme.typography.fontWeightRegular};
      margin-top: ${theme.spacing(0.5)};
    `,
    commentButtonRow: css`
      > * {
        margin-top: ${theme.spacing(1)};
        margin-right: ${theme.spacing(1)};
      }
    `,
    textArea: css`
      width: 100%;
    `,
    runButton: css`
      max-width: ${rightColumnContentWidth};
      display: flex;
      justify-content: flex-end;
      button {
        height: auto;
        padding: ${theme.spacing(0.5, 2)};
        line-height: 1.4;
        span {
          white-space: normal !important;
        }
      }
    `,
    loader: css`
      position: absolute;
      width: 100%;
      height: 100%;
      display: flex;
      align-items: center;
      justify-content: center;
      background-color: ${theme.colors.background.secondary};
    `,
  };
};

export function RichHistoryCard(props: Props) {
  const { queryHistoryItem, commentHistoryItem, starHistoryItem, deleteHistoryItem, datasourceInstances } = props;

  const [activeUpdateComment, setActiveUpdateComment] = useState(false);
  const [comment, setComment] = useState<string | undefined>(queryHistoryItem.comment);
  const styles = useStyles2(getStyles);

  const cardRootDatasource = datasourceInstances
    ? datasourceInstances.find((di) => di.uid === queryHistoryItem.datasourceUid)
    : undefined;

  const onCopyQuery = async () => {
    const datasources = [...queryHistoryItem.queries.map((query) => query.datasource?.type || 'unknown')];
    reportInteraction('grafana_explore_query_history_copy_query', {
      datasources,
      mixed: Boolean(cardRootDatasource?.meta.mixed),
    });

    const queriesText = queryHistoryItem.queries
      .map((query) => {
        let queryDS = datasourceInstances?.find((di) => di.uid === queryHistoryItem.datasourceUid);
        if (queryDS?.meta.mixed) {
          queryDS = datasourceInstances?.find((di) => di.uid === query.datasource?.uid);
        }
        return createQueryText(query, queryDS);
      })
      .join('\n');

    copyStringToClipboard(queriesText);
    dispatch(
      notifyApp(
        createSuccessNotification(t('explore.rich-history-notification.query-copied', 'Query copied to clipboard'))
      )
    );
  };

  const onCreateShortLink = async () => {
    const link = createUrlFromRichHistory(queryHistoryItem);
    await createAndCopyShortLink(link);
  };

  const onDeleteQuery = () => {
    const performDelete = (queryId: string) => {
      deleteHistoryItem(queryId);
      dispatch(
        notifyApp(createSuccessNotification(t('explore.rich-history-notification.query-deleted', 'Query deleted')))
      );
      reportInteraction('grafana_explore_query_history_deleted', {
        queryHistoryEnabled: config.queryHistoryEnabled,
      });
    };

    // For starred queries, we want confirmation. For non-starred, we don't.
    if (queryHistoryItem.starred) {
      getAppEvents().publish(
        new ShowConfirmModalEvent({
          title: t('explore.rich-history-card.delete-query-confirmation-title', 'Delete'),
          text: t(
            'explore.rich-history-card.delete-starred-query-confirmation-text',
            'Are you sure you want to permanently delete your starred query?'
          ),
          yesText: t('explore.rich-history-card.confirm-delete', 'Delete'),
          icon: 'trash-alt',
          onConfirm: () => performDelete(queryHistoryItem.id),
        })
      );
    } else {
      performDelete(queryHistoryItem.id);
    }
  };

  const onStarQuery = () => {
    starHistoryItem(queryHistoryItem.id, !queryHistoryItem.starred);
    reportInteraction('grafana_explore_query_history_starred', {
      queryHistoryEnabled: config.queryHistoryEnabled,
      newValue: !queryHistoryItem.starred,
    });
  };

  const toggleActiveUpdateComment = () => setActiveUpdateComment(!activeUpdateComment);

  const onUpdateComment = () => {
    commentHistoryItem(queryHistoryItem.id, comment);
    setActiveUpdateComment(false);
    reportInteraction('grafana_explore_query_history_commented', {
      queryHistoryEnabled: config.queryHistoryEnabled,
    });
  };

  const onCancelUpdateComment = () => {
    setActiveUpdateComment(false);
    setComment(queryHistoryItem.comment);
  };

  const onKeyDown = (keyEvent: React.KeyboardEvent) => {
    if (keyEvent.key === 'Enter' && (keyEvent.shiftKey || keyEvent.ctrlKey)) {
      onUpdateComment();
    }

    if (keyEvent.key === 'Escape') {
      onCancelUpdateComment();
    }
  };

  const updateComment = (
    <div
      className={styles.updateCommentContainer}
      aria-label={
        comment
          ? t('explore.rich-history-card.update-comment-form', 'Update comment form')
          : t('explore.rich-history-card.add-comment-form', 'Add comment form')
      }
    >
      <TextArea
        onKeyDown={onKeyDown}
        value={comment}
        placeholder={
          comment
            ? undefined
            : t('explore.rich-history-card.optional-description', 'An optional description of what the query does.')
        }
        onChange={(e) => setComment(e.currentTarget.value)}
        className={styles.textArea}
      />
      <div className={styles.commentButtonRow}>
        <Button onClick={onUpdateComment}>
          <Trans i18nKey="explore.rich-history-card.save-comment">Save comment</Trans>
        </Button>
        <Button variant="secondary" onClick={onCancelUpdateComment}>
          <Trans i18nKey="explore.rich-history-card.cancel">Cancel</Trans>
        </Button>
      </div>
    </div>
  );

  const queryActionButtons = (
    <div className={styles.queryActionButtons}>
      <IconButton
        name="comment-alt"
        onClick={toggleActiveUpdateComment}
        tooltip={
          queryHistoryItem.comment?.length > 0
            ? t('explore.rich-history-card.edit-comment-tooltip', 'Edit comment')
            : t('explore.rich-history-card.add-comment-tooltip', 'Add comment')
        }
      />
      <IconButton
        name="copy"
        onClick={onCopyQuery}
        tooltip={t('explore.rich-history-card.copy-query-tooltip', 'Copy query to clipboard')}
      />
      {cardRootDatasource && (
        <IconButton
          name="share-alt"
          onClick={onCreateShortLink}
          tooltip={
            <Trans i18nKey="explore.rich-history-card.copy-shortened-link-tooltip">
              Copy shortened link to clipboard
            </Trans>
          }
        />
      )}
      <IconButton
        name="trash-alt"
        title={t('explore.rich-history-card.delete-query-title', 'Delete query')}
        tooltip={t('explore.rich-history-card.delete-query-tooltip', 'Delete query')}
        onClick={onDeleteQuery}
      />
      <IconButton
        name={queryHistoryItem.starred ? 'favorite' : 'star'}
        iconType={queryHistoryItem.starred ? 'mono' : 'default'}
        onClick={onStarQuery}
        tooltip={
          queryHistoryItem.starred
            ? t('explore.rich-history-card.unstar-query-tooltip', 'Unstar query')
            : t('explore.rich-history-card.star-query-tooltip', 'Star query')
        }
      />
    </div>
  );

  return (
    <div className={styles.queryCard}>
      <div className={styles.cardRow}>
        <DatasourceInfo dsApi={cardRootDatasource} size="sm" />

        {queryActionButtons}
      </div>
      <div className={cx(styles.cardRow)}>
        <div className={styles.queryContainer}>
          {queryHistoryItem?.queries.map((q, i) => {
            const queryDs = datasourceInstances?.find((ds) => ds.uid === q.datasource?.uid);
            return (
              <Query
                query={{ query: q, datasource: queryDs }}
                key={`${q}-${i}`}
                showDsInfo={cardRootDatasource?.meta.mixed}
              />
            );
          })}
          {!activeUpdateComment && queryHistoryItem.comment && (
            <div
              aria-label={t('explore.rich-history-card.query-comment-label', 'Query comment')}
              className={styles.comment}
            >
              {queryHistoryItem.comment}
            </div>
          )}
          {activeUpdateComment && updateComment}
        </div>
<<<<<<< HEAD
=======
        {!activeUpdateComment && <RichHistoryAddToLibrary query={queryHistoryItem?.queries[0]} />}
>>>>>>> 3ede2dba
        {!activeUpdateComment && (
          <div className={styles.runButton}>
            <ExploreRunQueryButton queries={queryHistoryItem.queries} rootDatasourceUid={cardRootDatasource?.uid} />
          </div>
        )}
      </div>
    </div>
  );
}

const getQueryStyles = (theme: GrafanaTheme2) => ({
  queryRow: css`
    border-top: 1px solid ${theme.colors.border.weak};
    display: flex;
    flex-direction: row;
    padding: 4px 0px;
    gap: 4px;
    :first-child {
      border-top: none;
    }
  `,
  dsInfoContainer: css`
    display: flex;
    align-items: center;
  `,
  queryText: css`
    word-break: break-all;
  `,
});

interface QueryProps {
  query: {
    query: DataQuery;
    datasource?: DataSourceApi;
  };
  /** Show datasource info (icon+name) alongside the query text */
  showDsInfo?: boolean;
}

const Query = ({ query, showDsInfo = false }: QueryProps) => {
  const styles = useStyles2(getQueryStyles);

  return (
    <div className={styles.queryRow}>
      {showDsInfo && (
        <div className={styles.dsInfoContainer}>
          <DatasourceInfo dsApi={query.datasource} size="md" />
          {': '}
        </div>
      )}
      <span aria-label={t('explore.rich-history-card.query-text-label', 'Query text')} className={styles.queryText}>
        {createQueryText(query.query, query.datasource)}
      </span>
    </div>
  );
};

const getDsInfoStyles = (size: 'sm' | 'md') => (theme: GrafanaTheme2) => css`
  display: flex;
  align-items: center;
  font-size: ${theme.typography[size === 'sm' ? 'bodySmall' : 'body'].fontSize};
  font-weight: ${theme.typography.fontWeightMedium};
  white-space: nowrap;
`;

function DatasourceInfo({ dsApi, size }: { dsApi?: DataSourceApi; size: 'sm' | 'md' }) {
  const getStyles = useCallback((theme: GrafanaTheme2) => getDsInfoStyles(size)(theme), [size]);
  const styles = useStyles2(getStyles);

  return (
    <div className={styles}>
      <img
        src={dsApi?.meta.info.logos.small || 'public/img/icn-datasource.svg'}
        alt={dsApi?.type || t('explore.rich-history-card.datasource-not-exist', 'Data source does not exist anymore')}
        aria-label={t('explore.rich-history-card.datasource-icon-label', 'Data source icon')}
      />
      <div aria-label={t('explore.rich-history-card.datasource-name-label', 'Data source name')}>
        {dsApi?.name || t('explore.rich-history-card.datasource-not-exist', 'Data source does not exist anymore')}
      </div>
    </div>
  );
}

export default connector(RichHistoryCard);<|MERGE_RESOLUTION|>--- conflicted
+++ resolved
@@ -21,11 +21,8 @@
 import { RichHistoryQuery } from 'app/types/explore';
 
 import ExploreRunQueryButton from '../ExploreRunQueryButton';
-<<<<<<< HEAD
-=======
 
 import { RichHistoryAddToLibrary } from './RichHistoryAddToLibrary';
->>>>>>> 3ede2dba
 
 const mapDispatchToProps = {
   changeDatasource,
@@ -348,10 +345,7 @@
           )}
           {activeUpdateComment && updateComment}
         </div>
-<<<<<<< HEAD
-=======
         {!activeUpdateComment && <RichHistoryAddToLibrary query={queryHistoryItem?.queries[0]} />}
->>>>>>> 3ede2dba
         {!activeUpdateComment && (
           <div className={styles.runButton}>
             <ExploreRunQueryButton queries={queryHistoryItem.queries} rootDatasourceUid={cardRootDatasource?.uid} />
