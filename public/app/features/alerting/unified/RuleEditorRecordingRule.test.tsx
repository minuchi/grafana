import { screen, waitFor, waitForElementToBeRemoved } from '@testing-library/react';
import userEvent from '@testing-library/user-event';
import { renderRuleEditor, ui } from 'test/helpers/alertingRuleEditor';
import { clickSelectOption } from 'test/helpers/selectOptionInTest';
import { byText } from 'testing-library-selector';

import { setupMswServer } from 'app/features/alerting/unified/mockApi';
import { AccessControlAction } from 'app/types';

import { RecordingRuleEditorProps } from './components/rule-editor/RecordingRuleEditor';
import { grantUserPermissions } from './mocks';
import { GROUP_3, NAMESPACE_2 } from './mocks/mimirRulerApi';
import { mimirDataSource } from './mocks/server/configure';
import { MIMIR_DATASOURCE_UID } from './mocks/server/constants';
import { captureRequests, serializeRequests } from './mocks/server/events';

jest.mock('./components/rule-editor/RecordingRuleEditor', () => ({
  RecordingRuleEditor: ({ queries, onChangeQuery }: Pick<RecordingRuleEditorProps, 'queries' | 'onChangeQuery'>) => {
    const onChange = (expr: string) => {
      const query = queries[0];

      const merged = {
        ...query,
        expr,
        model: {
          ...query.model,
          expr,
        },
      };

      onChangeQuery([merged]);
    };

    return <input data-testid="expr" onChange={(e) => onChange(e.target.value)} />;
  },
}));

jest.mock('app/core/components/AppChrome/AppChromeUpdate', () => ({
  AppChromeUpdate: ({ actions }: { actions: React.ReactNode }) => <div>{actions}</div>,
}));

// there's no angular scope in test and things go terribly wrong when trying to render the query editor row.
// lets just skip it
jest.mock('app/features/query/components/QueryEditorRow', () => ({
  // eslint-disable-next-line react/display-name
  QueryEditorRow: () => <p>hi</p>,
}));

setupMswServer();
mimirDataSource();

describe('RuleEditor recording rules', () => {
  beforeEach(() => {
    grantUserPermissions([
      AccessControlAction.AlertingRuleRead,
      AccessControlAction.AlertingRuleUpdate,
      AccessControlAction.AlertingRuleDelete,
      AccessControlAction.AlertingRuleCreate,
      AccessControlAction.DataSourcesRead,
      AccessControlAction.DataSourcesWrite,
      AccessControlAction.DataSourcesCreate,
      AccessControlAction.FoldersWrite,
      AccessControlAction.FoldersRead,
      AccessControlAction.AlertingRuleExternalRead,
      AccessControlAction.AlertingRuleExternalWrite,
    ]);
  });

  it('can create a new cloud recording rule', async () => {
    renderRuleEditor(undefined, true);
<<<<<<< HEAD

    await waitForElementToBeRemoved(screen.getAllByTestId('Spinner'));
=======
    await waitForElementToBeRemoved(screen.queryAllByTestId('Spinner'));
>>>>>>> 4c71cadd
    await userEvent.type(await ui.inputs.name.find(), 'my great new recording rule');

    const dataSourceSelect = ui.inputs.dataSource.get();
    await userEvent.click(dataSourceSelect);

    await userEvent.click(screen.getByText(MIMIR_DATASOURCE_UID));
    await clickSelectOption(ui.inputs.namespace.get(), NAMESPACE_2);
    await clickSelectOption(ui.inputs.group.get(), GROUP_3);

    await userEvent.type(await ui.inputs.expr.find(), 'up == 1');

    // try to save, find out that recording rule name is invalid
    await userEvent.click(ui.buttons.saveAndExit.get());
    await waitFor(() =>
      expect(
        byText(
          'Recording rule name must be valid metric name. It may only contain letters, numbers, and colons. It may not contain whitespace.'
        ).get()
      ).toBeInTheDocument()
    );

    // fix name and re-submit
    await userEvent.clear(await ui.inputs.name.find());
    await userEvent.type(await ui.inputs.name.find(), 'my:great:new:recording:rule');

    // save and check what was sent to backend
    const capture = captureRequests();
    await userEvent.click(ui.buttons.saveAndExit.get());
    const requests = await capture;

    const serializedRequests = await serializeRequests(requests);
    expect(serializedRequests).toMatchSnapshot();
  });
});<|MERGE_RESOLUTION|>--- conflicted
+++ resolved
@@ -1,18 +1,24 @@
 import { screen, waitFor, waitForElementToBeRemoved } from '@testing-library/react';
 import userEvent from '@testing-library/user-event';
+import * as React from 'react';
 import { renderRuleEditor, ui } from 'test/helpers/alertingRuleEditor';
 import { clickSelectOption } from 'test/helpers/selectOptionInTest';
 import { byText } from 'testing-library-selector';
 
+import { setDataSourceSrv } from '@grafana/runtime';
+import { contextSrv } from 'app/core/services/context_srv';
 import { setupMswServer } from 'app/features/alerting/unified/mockApi';
 import { AccessControlAction } from 'app/types';
+import { PromApplication } from 'app/types/unified-alerting-dto';
 
+import { searchFolders } from '../../manage-dashboards/state/actions';
+
+import { discoverFeatures } from './api/buildInfo';
+import { fetchRulerRules, fetchRulerRulesGroup, fetchRulerRulesNamespace, setRulerRuleGroup } from './api/ruler';
 import { RecordingRuleEditorProps } from './components/rule-editor/RecordingRuleEditor';
-import { grantUserPermissions } from './mocks';
-import { GROUP_3, NAMESPACE_2 } from './mocks/mimirRulerApi';
-import { mimirDataSource } from './mocks/server/configure';
-import { MIMIR_DATASOURCE_UID } from './mocks/server/constants';
-import { captureRequests, serializeRequests } from './mocks/server/events';
+import { MockDataSourceSrv, grantUserPermissions, mockDataSource } from './mocks';
+import { fetchRulerRulesIfNotFetchedYet } from './state/actions';
+import * as config from './utils/config';
 
 jest.mock('./components/rule-editor/RecordingRuleEditor', () => ({
   RecordingRuleEditor: ({ queries, onChangeQuery }: Pick<RecordingRuleEditorProps, 'queries' | 'onChangeQuery'>) => {
@@ -39,6 +45,9 @@
   AppChromeUpdate: ({ actions }: { actions: React.ReactNode }) => <div>{actions}</div>,
 }));
 
+jest.mock('./api/buildInfo');
+jest.mock('./api/ruler');
+jest.mock('../../../../app/features/manage-dashboards/state/actions');
 // there's no angular scope in test and things go terribly wrong when trying to render the query editor row.
 // lets just skip it
 jest.mock('app/features/query/components/QueryEditorRow', () => ({
@@ -46,11 +55,50 @@
   QueryEditorRow: () => <p>hi</p>,
 }));
 
+jest.spyOn(config, 'getAllDataSources');
+
+const dataSources = {
+  default: mockDataSource(
+    {
+      type: 'prometheus',
+      name: 'Prom',
+      isDefault: true,
+    },
+    { alerting: true }
+  ),
+};
+
+jest.mock('@grafana/runtime', () => ({
+  ...jest.requireActual('@grafana/runtime'),
+  getDataSourceSrv: jest.fn(() => ({
+    getInstanceSettings: () => dataSources.default,
+    get: () => dataSources.default,
+    getList: () => Object.values(dataSources),
+  })),
+}));
+
+jest.setTimeout(60 * 1000);
+
+const mocks = {
+  getAllDataSources: jest.mocked(config.getAllDataSources),
+  searchFolders: jest.mocked(searchFolders),
+  api: {
+    discoverFeatures: jest.mocked(discoverFeatures),
+    fetchRulerRulesGroup: jest.mocked(fetchRulerRulesGroup),
+    setRulerRuleGroup: jest.mocked(setRulerRuleGroup),
+    fetchRulerRulesNamespace: jest.mocked(fetchRulerRulesNamespace),
+    fetchRulerRules: jest.mocked(fetchRulerRules),
+    fetchRulerRulesIfNotFetchedYet: jest.mocked(fetchRulerRulesIfNotFetchedYet),
+  },
+};
+
 setupMswServer();
-mimirDataSource();
 
 describe('RuleEditor recording rules', () => {
   beforeEach(() => {
+    jest.clearAllMocks();
+    contextSrv.isEditor = true;
+    contextSrv.hasEditPermissionInFolders = true;
     grantUserPermissions([
       AccessControlAction.AlertingRuleRead,
       AccessControlAction.AlertingRuleUpdate,
@@ -67,21 +115,47 @@
   });
 
   it('can create a new cloud recording rule', async () => {
+    setDataSourceSrv(new MockDataSourceSrv(dataSources));
+    mocks.getAllDataSources.mockReturnValue(Object.values(dataSources));
+    mocks.api.setRulerRuleGroup.mockResolvedValue();
+    mocks.api.fetchRulerRulesNamespace.mockResolvedValue([]);
+    mocks.api.fetchRulerRulesGroup.mockResolvedValue({
+      name: 'group2',
+      rules: [],
+    });
+    mocks.api.fetchRulerRules.mockResolvedValue({
+      namespace1: [
+        {
+          name: 'group1',
+          rules: [],
+        },
+      ],
+      namespace2: [
+        {
+          name: 'group2',
+          rules: [],
+        },
+      ],
+    });
+    mocks.searchFolders.mockResolvedValue([]);
+
+    mocks.api.discoverFeatures.mockResolvedValue({
+      application: PromApplication.Cortex,
+      features: {
+        rulerApiEnabled: true,
+      },
+    });
+
     renderRuleEditor(undefined, true);
-<<<<<<< HEAD
-
-    await waitForElementToBeRemoved(screen.getAllByTestId('Spinner'));
-=======
     await waitForElementToBeRemoved(screen.queryAllByTestId('Spinner'));
->>>>>>> 4c71cadd
     await userEvent.type(await ui.inputs.name.find(), 'my great new recording rule');
 
     const dataSourceSelect = ui.inputs.dataSource.get();
     await userEvent.click(dataSourceSelect);
 
-    await userEvent.click(screen.getByText(MIMIR_DATASOURCE_UID));
-    await clickSelectOption(ui.inputs.namespace.get(), NAMESPACE_2);
-    await clickSelectOption(ui.inputs.group.get(), GROUP_3);
+    await userEvent.click(screen.getByText('Prom'));
+    await clickSelectOption(ui.inputs.namespace.get(), 'namespace2');
+    await clickSelectOption(ui.inputs.group.get(), 'group2');
 
     await userEvent.type(await ui.inputs.expr.find(), 'up == 1');
 
@@ -94,17 +168,28 @@
         ).get()
       ).toBeInTheDocument()
     );
+    expect(mocks.api.setRulerRuleGroup).not.toBeCalled();
 
     // fix name and re-submit
     await userEvent.clear(await ui.inputs.name.find());
     await userEvent.type(await ui.inputs.name.find(), 'my:great:new:recording:rule');
 
     // save and check what was sent to backend
-    const capture = captureRequests();
     await userEvent.click(ui.buttons.saveAndExit.get());
-    const requests = await capture;
-
-    const serializedRequests = await serializeRequests(requests);
-    expect(serializedRequests).toMatchSnapshot();
+    await waitFor(() => expect(mocks.api.setRulerRuleGroup).toHaveBeenCalled());
+    expect(mocks.api.setRulerRuleGroup).toHaveBeenCalledWith(
+      { dataSourceName: 'Prom', apiVersion: 'legacy' },
+      'namespace2',
+      {
+        name: 'group2',
+        rules: [
+          {
+            record: 'my:great:new:recording:rule',
+            labels: {},
+            expr: 'up == 1',
+          },
+        ],
+      }
+    );
   });
 });