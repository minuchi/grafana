--- conflicted
+++ resolved
@@ -24,15 +24,9 @@
 import { ActionIcon } from '../rules/ActionIcon';
 
 import { ReceiversSection } from './ReceiversSection';
-<<<<<<< HEAD
 import { ReceiverMetadataBadge } from './grafanaAppReceivers/ReceiverMetadataBadge';
 import { ReceiverMetadata, useReceiversMetadata } from './grafanaAppReceivers/grafanaApp';
-=======
-import { GrafanaAppBadge } from './grafanaAppReceivers/GrafanaAppBadge';
-import { useGetReceiversWithGrafanaAppTypes } from './grafanaAppReceivers/grafanaApp';
-import { ReceiverWithTypes } from './grafanaAppReceivers/types';
 import { AlertmanagerConfigHealth, useAlertmanagerConfigHealth } from './useAlertmanagerConfigHealth';
->>>>>>> 80c432e5
 
 interface UpdateActionProps extends ActionProps {
   onClickDeleteReceiver: (receiverName: string) => void;
@@ -297,11 +291,7 @@
     }
     setReceiverToDelete(undefined);
   };
-<<<<<<< HEAD
-=======
-
-  const receivers = useGetReceiversWithGrafanaAppTypes(config.alertmanager_config.receivers ?? []);
->>>>>>> 80c432e5
+
   const rows: RowItemTableProps[] = useMemo(() => {
     const receivers = config.alertmanager_config.receivers ?? [];
 
