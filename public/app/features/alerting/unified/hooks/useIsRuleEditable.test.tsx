import { renderHook, waitFor } from '@testing-library/react';
import React from 'react';
import { Provider } from 'react-redux';

import { contextSrv } from 'app/core/services/context_srv';
import { AccessControlAction, FolderDTO, StoreState } from 'app/types';

<<<<<<< HEAD
import { GRAFANA_MANAGED_BUILDINFO } from '../api/buildInfo';
import {
  disableRBAC,
  enableRBAC,
  mockFolder,
  mockRulerAlertingRule,
  mockRulerGrafanaRule,
  mockUnifiedAlertingStore,
} from '../mocks';
=======
import { mockFolder, mockRulerAlertingRule, mockRulerGrafanaRule, mockUnifiedAlertingStore } from '../mocks';
>>>>>>> c923e730

import { useFolder } from './useFolder';
import { useIsRuleEditable } from './useIsRuleEditable';
import { useUnifiedAlertingSelector } from './useUnifiedAlertingSelector';

jest.mock('./useFolder');

const mocks = {
  useFolder: jest.mocked(useFolder),
  useUnifiedAlertingSelector: jest.mocked(useUnifiedAlertingSelector),
};

describe('useIsRuleEditable', () => {
  describe('RBAC enabled', () => {
    describe('Grafana rules', () => {
      // When RBAC is enabled we require appropriate alerting permissions in the folder scope
      it('Should allow editing when the user has the alert rule update permission in the folder', async () => {
        mockUseFolder({
          accessControl: {
            [AccessControlAction.AlertingRuleUpdate]: true,
          },
        });

        const wrapper = getProviderWrapper();

        const { result } = renderHook(() => useIsRuleEditable('grafana', mockRulerGrafanaRule()), { wrapper });

        await waitFor(() => expect(result.current.loading).toBe(false));
        expect(result.current.isEditable).toBe(true);
      });

      it('Should allow deleting when the user has the alert rule delete permission', async () => {
        mockUseFolder({
          accessControl: {
            [AccessControlAction.AlertingRuleDelete]: true,
          },
        });

        const wrapper = getProviderWrapper();

        const { result } = renderHook(() => useIsRuleEditable('grafana', mockRulerGrafanaRule()), { wrapper });

        await waitFor(() => expect(result.current.loading).toBe(false));
        expect(result.current.isRemovable).toBe(true);
      });

      it('Should forbid editing when the user has no alert rule update permission', async () => {
        mockUseFolder({ accessControl: {} });

        const wrapper = getProviderWrapper();

        const { result } = renderHook(() => useIsRuleEditable('grafana', mockRulerGrafanaRule()), { wrapper });

        await waitFor(() => expect(result.current.loading).toBe(false));
        expect(result.current.isEditable).toBe(false);
      });

      it('Should forbid deleting when the user has no alert rule delete permission', async () => {
        mockUseFolder({ accessControl: {} });

        const wrapper = getProviderWrapper();

        const { result } = renderHook(() => useIsRuleEditable('grafana', mockRulerGrafanaRule()), { wrapper });

        await waitFor(() => expect(result.current.loading).toBe(false));
        expect(result.current.isRemovable).toBe(false);
      });

      it('Should allow editing and deleting when the user has alert rule permissions but does not have folder canSave permission', async () => {
        mockUseFolder({
          canSave: false,
          accessControl: {
            [AccessControlAction.AlertingRuleUpdate]: true,
            [AccessControlAction.AlertingRuleDelete]: true,
          },
        });

        const wrapper = getProviderWrapper();

        const { result } = renderHook(() => useIsRuleEditable('grafana', mockRulerGrafanaRule()), { wrapper });

        await waitFor(() => expect(result.current.loading).toBe(false));
        expect(result.current.isEditable).toBe(true);
        expect(result.current.isRemovable).toBe(true);
      });
    });

    describe('Cloud rules', () => {
      beforeEach(() => {
        mocks.useFolder.mockReturnValue({ loading: false });
        contextSrv.isEditor = true;
      });

      it('Should allow editing and deleting when the user has alert rule external write permission', async () => {
        mockPermissions([AccessControlAction.AlertingRuleExternalWrite]);
        const wrapper = getProviderWrapper();

        const { result } = renderHook(() => useIsRuleEditable('cortex', mockRulerAlertingRule()), { wrapper });

        await waitFor(() => expect(result.current.loading).toBe(false));
        expect(result.current.isEditable).toBe(true);
        expect(result.current.isRemovable).toBe(true);
      });

      it('Should forbid editing and deleting when the user has no alert rule external write permission', async () => {
        mockPermissions([]);
        const wrapper = getProviderWrapper();

        const { result } = renderHook(() => useIsRuleEditable('cortex', mockRulerAlertingRule()), { wrapper });

        await waitFor(() => expect(result.current.loading).toBe(false));
        expect(result.current.isEditable).toBe(false);
        expect(result.current.isRemovable).toBe(false);
      });
    });
  });
});

function mockUseFolder(partial?: Partial<FolderDTO>) {
  mocks.useFolder.mockReturnValue({ loading: false, folder: mockFolder(partial) });
}

function mockPermissions(grantedPermissions: AccessControlAction[]) {
  jest
    .spyOn(contextSrv, 'hasPermission')
    .mockImplementation((action) => grantedPermissions.includes(action as AccessControlAction));
}

function getProviderWrapper() {
  const dataSources = getMockedDataSources();
  const store = mockUnifiedAlertingStore({ dataSources });
  const wrapper = ({ children }: React.PropsWithChildren<{}>) => <Provider store={store}>{children}</Provider>;
  return wrapper;
}

function getMockedDataSources(): StoreState['unifiedAlerting']['dataSources'] {
  return {
    grafana: {
      loading: false,
      dispatched: false,
      result: {
        id: 'grafana',
        name: 'grafana',
        rulerConfig: { dataSourceName: 'grafana', apiVersion: 'legacy' },
        buildInfo: GRAFANA_MANAGED_BUILDINFO,
      },
    },
    cortex: {
      loading: false,
      dispatched: false,
      result: {
        id: 'cortex',
        name: 'Cortex',
        rulerConfig: { dataSourceName: 'cortex', apiVersion: 'legacy' },
        buildInfo: GRAFANA_MANAGED_BUILDINFO,
      },
    },
  };
}<|MERGE_RESOLUTION|>--- conflicted
+++ resolved
@@ -5,19 +5,8 @@
 import { contextSrv } from 'app/core/services/context_srv';
 import { AccessControlAction, FolderDTO, StoreState } from 'app/types';
 
-<<<<<<< HEAD
 import { GRAFANA_MANAGED_BUILDINFO } from '../api/buildInfo';
-import {
-  disableRBAC,
-  enableRBAC,
-  mockFolder,
-  mockRulerAlertingRule,
-  mockRulerGrafanaRule,
-  mockUnifiedAlertingStore,
-} from '../mocks';
-=======
 import { mockFolder, mockRulerAlertingRule, mockRulerGrafanaRule, mockUnifiedAlertingStore } from '../mocks';
->>>>>>> c923e730
 
 import { useFolder } from './useFolder';
 import { useIsRuleEditable } from './useIsRuleEditable';
