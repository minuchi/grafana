import { capitalize } from 'lodash';

import { AlertState } from '@grafana/data';
import { config } from '@grafana/runtime';
import {
  Alert,
  AlertingRule,
  CloudRuleIdentifier,
  CombinedRule,
  CombinedRuleGroup,
  CombinedRuleWithLocation,
  GrafanaRuleIdentifier,
  PromRuleWithLocation,
  PrometheusRuleIdentifier,
  RecordingRule,
  Rule,
  RuleGroupIdentifier,
  RuleIdentifier,
  RuleNamespace,
  RuleWithLocation,
  RulesSource,
  EditableRuleIdentifier,
} from 'app/types/unified-alerting';
import {
  GrafanaAlertState,
  GrafanaAlertStateWithReason,
  PostableRuleDTO,
  PromAlertingRuleState,
  PromRuleType,
  RulerAlertingRuleDTO,
  RulerCloudRuleDTO,
  RulerGrafanaRuleDTO,
  RulerRecordingRuleDTO,
  RulerRuleDTO,
  mapStateWithReasonToBaseState,
} from 'app/types/unified-alerting-dto';

import { CombinedRuleNamespace } from '../../../../types/unified-alerting';
import { State } from '../components/StateTag';
import { RuleHealth } from '../search/rulesSearchParser';
<<<<<<< HEAD
import { RuleFormValues } from '../types/rule-form';
=======
import { RuleFormType } from '../types/rule-form';
>>>>>>> 6a1e835f

import { RULER_NOT_SUPPORTED_MSG } from './constants';
import { getRulesSourceName, isGrafanaRulesSource } from './datasource';
import { GRAFANA_ORIGIN_LABEL } from './labels';
import { AsyncRequestState } from './redux';
import { safeParsePrometheusDuration } from './time';

export function isAlertingRule(rule: Rule | undefined): rule is AlertingRule {
  return typeof rule === 'object' && rule.type === PromRuleType.Alerting;
}

export function isRecordingRule(rule: Rule | undefined): rule is RecordingRule {
  return typeof rule === 'object' && rule.type === PromRuleType.Recording;
}

export function isAlertingRulerRule(rule?: RulerRuleDTO): rule is RulerAlertingRuleDTO {
  return typeof rule === 'object' && 'alert' in rule;
}

export function isRecordingRulerRule(rule?: RulerRuleDTO): rule is RulerRecordingRuleDTO {
  return typeof rule === 'object' && 'record' in rule;
}

export function isGrafanaOrDataSourceRecordingRule(rule?: RulerRuleDTO) {
  return (
    (typeof rule === 'object' && isRecordingRulerRule(rule)) ||
    (isGrafanaRulerRule(rule) && 'record' in rule.grafana_alert)
  );
}

export function isGrafanaRecordingRule(rule?: RulerRuleDTO): rule is RulerGrafanaRuleDTO {
  return typeof rule === 'object' && isGrafanaOrDataSourceRecordingRule(rule) && isGrafanaRulerRule(rule);
}

export function isGrafanaAlertingRule(rule?: RulerRuleDTO): rule is RulerGrafanaRuleDTO {
  return typeof rule === 'object' && isGrafanaRulerRule(rule) && !isGrafanaOrDataSourceRecordingRule(rule);
}

export function isGrafanaRulerRule(rule?: RulerRuleDTO | PostableRuleDTO): rule is RulerGrafanaRuleDTO {
  return typeof rule === 'object' && 'grafana_alert' in rule;
}

export function isGrafanaRecordingRulerRule(rule?: RulerRuleDTO) {
  return typeof rule === 'object' && 'grafana_alert' in rule && 'record' in rule.grafana_alert;
}

export function isCloudRulerRule(rule?: RulerRuleDTO | PostableRuleDTO): rule is RulerCloudRuleDTO {
  return typeof rule === 'object' && !isGrafanaRulerRule(rule);
}

export function isGrafanaRulerRulePaused(rule: RulerGrafanaRuleDTO) {
  return rule && isGrafanaRulerRule(rule) && Boolean(rule.grafana_alert.is_paused);
}

export function alertInstanceKey(alert: Alert): string {
  return JSON.stringify(alert.labels);
}

export function isRulerNotSupportedResponse(resp: AsyncRequestState<any>) {
  return resp.error && resp.error?.message?.includes(RULER_NOT_SUPPORTED_MSG);
}

export function isGrafanaRuleIdentifier(identifier: RuleIdentifier): identifier is GrafanaRuleIdentifier {
  return 'uid' in identifier;
}

export function isCloudRuleIdentifier(identifier: RuleIdentifier): identifier is CloudRuleIdentifier {
  return 'rulerRuleHash' in identifier;
}

export function isPromRuleType(ruleType: string): ruleType is PromRuleType {
  return Object.values<string>(PromRuleType).includes(ruleType);
}

export function isPrometheusRuleIdentifier(identifier: RuleIdentifier): identifier is PrometheusRuleIdentifier {
  return 'ruleHash' in identifier;
}

export function isEditableRuleIdentifier(identifier: RuleIdentifier): identifier is EditableRuleIdentifier {
  return isGrafanaRuleIdentifier(identifier) || isCloudRuleIdentifier(identifier);
}

export function getRuleHealth(health: string): RuleHealth | undefined {
  switch (health) {
    case 'ok':
      return RuleHealth.Ok;
    case 'nodata':
      return RuleHealth.NoData;
    case 'error':
    case 'err': // Prometheus-compat data sources
      return RuleHealth.Error;
    case 'unknown':
      return RuleHealth.Unknown;
    default:
      return undefined;
  }
}

export interface RulePluginOrigin {
  pluginId: string;
}

export function getRulePluginOrigin(rule: CombinedRule): RulePluginOrigin | undefined {
  // com.grafana.origin=plugin/<plugin-identifier>
  // Prom and Mimir do not support dots in label names 😔
  const origin = rule.labels[GRAFANA_ORIGIN_LABEL];
  if (!origin) {
    return undefined;
  }

  const match = origin.match(/^plugin\/(?<pluginId>.+)$/);
  if (!match?.groups) {
    return undefined;
  }

  const pluginId = match.groups['pluginId'];
  const pluginInstalled = isPluginInstalled(pluginId);

  if (!pluginInstalled) {
    return undefined;
  }

  return { pluginId };
}

function isPluginInstalled(pluginId: string) {
  return Boolean(config.apps[pluginId]);
}

export function isPluginProvidedRule(rule: CombinedRule): boolean {
  return Boolean(getRulePluginOrigin(rule));
}

export function alertStateToReadable(state: PromAlertingRuleState | GrafanaAlertStateWithReason | AlertState): string {
  if (state === PromAlertingRuleState.Inactive) {
    return 'Normal';
  }
  return capitalize(state);
}

export const flattenRules = (rules: RuleNamespace[]) => {
  return rules.reduce<PromRuleWithLocation[]>((acc, { dataSourceName, name: namespaceName, groups }) => {
    groups.forEach(({ name: groupName, rules }) => {
      rules.forEach((rule) => {
        if (isAlertingRule(rule)) {
          acc.push({ dataSourceName, namespaceName, groupName, rule });
        }
      });
    });
    return acc;
  }, []);
};

export const getAlertingRule = (rule: CombinedRuleWithLocation) =>
  isAlertingRule(rule.promRule) ? rule.promRule : null;

export const flattenCombinedRules = (rules: CombinedRuleNamespace[]) => {
  return rules.reduce<CombinedRuleWithLocation[]>((acc, { rulesSource, name: namespaceName, groups }) => {
    groups.forEach(({ name: groupName, rules }) => {
      rules.forEach((rule) => {
        if (rule.promRule && isAlertingRule(rule.promRule)) {
          acc.push({ dataSourceName: getRulesSourceName(rulesSource), namespaceName, groupName, ...rule });
        }
      });
    });
    return acc;
  }, []);
};

export function alertStateToState(state: PromAlertingRuleState | GrafanaAlertStateWithReason | AlertState): State {
  let key: PromAlertingRuleState | GrafanaAlertState | AlertState;
  if (Object.values(AlertState).includes(state as AlertState)) {
    key = state as AlertState;
  } else {
    key = mapStateWithReasonToBaseState(state as GrafanaAlertStateWithReason | PromAlertingRuleState);
  }

  return alertStateToStateMap[key];
}

const alertStateToStateMap: Record<PromAlertingRuleState | GrafanaAlertState | AlertState, State> = {
  [PromAlertingRuleState.Inactive]: 'good',
  [PromAlertingRuleState.Firing]: 'bad',
  [PromAlertingRuleState.Pending]: 'warning',
  [GrafanaAlertState.Alerting]: 'bad',
  [GrafanaAlertState.Error]: 'bad',
  [GrafanaAlertState.NoData]: 'info',
  [GrafanaAlertState.Normal]: 'good',
  [GrafanaAlertState.Pending]: 'warning',
  [AlertState.NoData]: 'info',
  [AlertState.Paused]: 'warning',
  [AlertState.Alerting]: 'bad',
  [AlertState.OK]: 'good',
  // AlertState.Pending is not included because the 'pending' value is already covered by `PromAlertingRuleState.Pending`
  // [AlertState.Pending]: 'warning',
  [AlertState.Unknown]: 'info',
};

export function getFirstActiveAt(promRule?: AlertingRule) {
  if (!promRule?.alerts) {
    return null;
  }
  return promRule.alerts.reduce<Date | null>((prev, alert) => {
    const isNotNormal = mapStateWithReasonToBaseState(alert.state) !== GrafanaAlertState.Normal;
    if (alert.activeAt && isNotNormal) {
      const activeAt = new Date(alert.activeAt);
      if (prev === null || prev.getTime() > activeAt.getTime()) {
        return activeAt;
      }
    }
    return prev;
  }, null);
}

/**
 * A rule group is "federated" when it has at least one "source_tenants" entry, federated rule groups will evaluate rules in multiple tenants
 * Non-federated rules do not have this property
 *
 * see https://grafana.com/docs/metrics-enterprise/latest/tenant-management/tenant-federation/#cross-tenant-alerting-and-recording-rule-federation
 */
export function isFederatedRuleGroup(group: CombinedRuleGroup) {
  return Array.isArray(group.source_tenants);
}

export function getRuleName(rule: RulerRuleDTO) {
  if (isGrafanaRulerRule(rule)) {
    return rule.grafana_alert.title;
  }
  if (isAlertingRulerRule(rule)) {
    return rule.alert;
  }

  if (isRecordingRulerRule(rule)) {
    return rule.record;
  }

  return '';
}

export interface AlertInfo {
  alertName: string;
  forDuration?: string;
  evaluationsToFire: number | null;
}

export const getAlertInfo = (alert: RulerRuleDTO, currentEvaluation: string): AlertInfo => {
  const emptyAlert: AlertInfo = {
    alertName: '',
    forDuration: '0s',
    evaluationsToFire: 0,
  };
  if (isGrafanaRulerRule(alert)) {
    return {
      alertName: alert.grafana_alert.title,
      forDuration: alert.for,
      evaluationsToFire: alert.for ? getNumberEvaluationsToStartAlerting(alert.for, currentEvaluation) : null,
    };
  }
  if (isAlertingRulerRule(alert)) {
    return {
      alertName: alert.alert,
      forDuration: alert.for ?? '0s',
      evaluationsToFire: getNumberEvaluationsToStartAlerting(alert.for ?? '0s', currentEvaluation),
    };
  }
  return emptyAlert;
};

export const getNumberEvaluationsToStartAlerting = (forDuration: string, currentEvaluation: string) => {
  const evalNumberMs = safeParsePrometheusDuration(currentEvaluation);
  const forNumber = safeParsePrometheusDuration(forDuration);
  if (forNumber === 0 && evalNumberMs !== 0) {
    return 1;
  }
  if (evalNumberMs === 0) {
    return 0;
  } else {
    const evaluationsBeforeCeil = forNumber / evalNumberMs;
    return evaluationsBeforeCeil < 1 ? 0 : Math.ceil(forNumber / evalNumberMs) + 1;
  }
};

/*
 * Extracts a rule group identifier from a CombinedRule
 */
export function getRuleGroupLocationFromCombinedRule(rule: CombinedRule): RuleGroupIdentifier {
  const ruleSourceName = isGrafanaRulesSource(rule.namespace.rulesSource)
    ? rule.namespace.rulesSource
    : rule.namespace.rulesSource.name;

  const namespace = isGrafanaRulerRule(rule.rulerRule)
    ? rule.rulerRule.grafana_alert.namespace_uid
    : rule.namespace.name;

  return {
    dataSourceName: ruleSourceName,
    namespaceName: namespace,
    groupName: rule.group.name,
  };
}

/**
 * Extracts a rule group identifier from a RuleWithLocation
 */
export function getRuleGroupLocationFromRuleWithLocation(rule: RuleWithLocation): RuleGroupIdentifier {
  const dataSourceName = rule.ruleSourceName;

  const namespaceName = isGrafanaRulerRule(rule.rule) ? rule.rule.grafana_alert.namespace_uid : rule.namespace;
  const groupName = rule.group.name;

  return {
    dataSourceName,
    namespaceName,
    groupName,
  };
}

<<<<<<< HEAD
export function getRuleGroupLocationFromFormValues(values: RuleFormValues): RuleGroupIdentifier {
  const dataSourceName = values.dataSourceName;
  const namespaceName = values.folder?.uid ?? values.namespace;
  const groupName = values.group;

  if (!dataSourceName) {
    throw new Error('no datasource name in form values');
  }

  return {
    dataSourceName,
    namespaceName,
    groupName,
  };
}

export function rulesSourceToDataSourceName(rulesSource: RulesSource): string {
  return isGrafanaRulesSource(rulesSource) ? rulesSource : rulesSource.name;
=======
export function isGrafanaAlertingRuleByType(type?: RuleFormType) {
  return type === RuleFormType.grafana;
}

export function isGrafanaRecordingRuleByType(type: RuleFormType) {
  return type === RuleFormType.grafanaRecording;
}

export function isCloudAlertingRuleByType(type?: RuleFormType) {
  return type === RuleFormType.cloudAlerting;
}

export function isCloudRecordingRuleByType(type?: RuleFormType) {
  return type === RuleFormType.cloudRecording;
}

export function isGrafanaManagedRuleByType(type: RuleFormType) {
  return isGrafanaAlertingRuleByType(type) || isGrafanaRecordingRuleByType(type);
}

export function isRecordingRuleByType(type: RuleFormType) {
  return isGrafanaRecordingRuleByType(type) || isCloudRecordingRuleByType(type);
}

export function isDataSourceManagedRuleByType(type: RuleFormType) {
  return isCloudAlertingRuleByType(type) || isCloudRecordingRuleByType(type);
>>>>>>> 6a1e835f
}<|MERGE_RESOLUTION|>--- conflicted
+++ resolved
@@ -38,11 +38,7 @@
 import { CombinedRuleNamespace } from '../../../../types/unified-alerting';
 import { State } from '../components/StateTag';
 import { RuleHealth } from '../search/rulesSearchParser';
-<<<<<<< HEAD
-import { RuleFormValues } from '../types/rule-form';
-=======
-import { RuleFormType } from '../types/rule-form';
->>>>>>> 6a1e835f
+import { RuleFormType, RuleFormValues } from '../types/rule-form';
 
 import { RULER_NOT_SUPPORTED_MSG } from './constants';
 import { getRulesSourceName, isGrafanaRulesSource } from './datasource';
@@ -360,7 +356,6 @@
   };
 }
 
-<<<<<<< HEAD
 export function getRuleGroupLocationFromFormValues(values: RuleFormValues): RuleGroupIdentifier {
   const dataSourceName = values.dataSourceName;
   const namespaceName = values.folder?.uid ?? values.namespace;
@@ -379,7 +374,8 @@
 
 export function rulesSourceToDataSourceName(rulesSource: RulesSource): string {
   return isGrafanaRulesSource(rulesSource) ? rulesSource : rulesSource.name;
-=======
+}
+
 export function isGrafanaAlertingRuleByType(type?: RuleFormType) {
   return type === RuleFormType.grafana;
 }
@@ -406,5 +402,4 @@
 
 export function isDataSourceManagedRuleByType(type: RuleFormType) {
   return isCloudAlertingRuleByType(type) || isCloudRecordingRuleByType(type);
->>>>>>> 6a1e835f
 }