---
aliases:
  - /docs/grafana/latest/setup-grafana/configure-grafana/feature-toggles/
description: Learn about feature toggles, which you can enable or disable.
title: Configure feature toggles
weight: 150
---

<!-- DO NOT EDIT THIS PAGE, it is machine generated by running the test in -->
<!-- https://github.com/grafana/grafana/blob/main/pkg/services/featuremgmt/toggles_gen_test.go#L19 -->

# Configure feature toggles

You use feature toggles, also known as feature flags, to enable or disable features in Grafana. You can turn on feature toggles to try out new functionality in development or test environments.

This page contains a list of available feature toggles. To learn how to turn on feature toggles, refer to our [Configure Grafana documentation]({{< relref "../_index.md#feature_toggles" >}}). Feature toggles are also available to Grafana Cloud Advanced customers. If you use Grafana Cloud Advanced, you can open a support ticket and specify the feature toggles and stack for which you want them enabled.

## Feature toggles

Some features are enabled by default. You can disable these feature by setting the feature flag to "false" in the configuration.

| Feature toggle name                              | Description                                                                                                                                                                                                                  | Enabled by default |
| ------------------------------------------------ | ---------------------------------------------------------------------------------------------------------------------------------------------------------------------------------------------------------------------------- | ------------------ |
| `disableEnvelopeEncryption`                      | Disable envelope encryption (emergency only)                                                                                                                                                                                 |                    |
| `publicDashboards`                               | Enables public access to dashboards                                                                                                                                                                                          | Yes                |
| `featureHighlights`                              | Highlight Grafana Enterprise features                                                                                                                                                                                        |                    |
| `exploreContentOutline`                          | Content outline sidebar                                                                                                                                                                                                      | Yes                |
| `dataConnectionsConsole`                         | Enables a new top-level page called Connections. This page is an experiment that provides a better experience when you install and configure data sources and other plugins.                                                 | Yes                |
| `cloudWatchCrossAccountQuerying`                 | Enables cross-account querying in CloudWatch datasources                                                                                                                                                                     | Yes                |
| `redshiftAsyncQueryDataSupport`                  | Enable async query data support for Redshift                                                                                                                                                                                 | Yes                |
| `athenaAsyncQueryDataSupport`                    | Enable async query data support for Athena                                                                                                                                                                                   | Yes                |
| `cloudwatchNewRegionsHandler`                    | Refactor of /regions endpoint, no user-facing changes                                                                                                                                                                        | Yes                |
| `nestedFolderPicker`                             | Enables the new folder picker to work with nested folders. Requires the nestedFolders feature toggle                                                                                                                         | Yes                |
| `accessTokenExpirationCheck`                     | Enable OAuth access_token expiration check and token refresh using the refresh_token                                                                                                                                         |                    |
| `emptyDashboardPage`                             | Enable the redesigned user interface of a dashboard page that includes no panels                                                                                                                                             | Yes                |
| `disablePrometheusExemplarSampling`              | Disable Prometheus exemplar sampling                                                                                                                                                                                         |                    |
| `logsContextDatasourceUi`                        | Allow datasource to provide custom UI for context view                                                                                                                                                                       | Yes                |
| `gcomOnlyExternalOrgRoleSync`                    | Prohibits a user from changing organization roles synced with Grafana Cloud auth provider                                                                                                                                    |                    |
| `prometheusMetricEncyclopedia`                   | Adds the metrics explorer component to the Prometheus query builder as an option in metric select                                                                                                                            | Yes                |
| `prometheusDataplane`                            | Changes responses to from Prometheus to be compliant with the dataplane specification. In particular, when this feature toggle is active, the numeric `Field.Name` is set from 'Value' to the value of the `__name__` label. | Yes                |
| `lokiMetricDataplane`                            | Changes metric responses from Loki to be compliant with the dataplane specification.                                                                                                                                         | Yes                |
| `dataplaneFrontendFallback`                      | Support dataplane contract field name change for transformations and field name matchers where the name is different                                                                                                         | Yes                |
| `alertingNotificationsPoliciesMatchingInstances` | Enables the preview of matching instances for notification policies                                                                                                                                                          | Yes                |
| `useCachingService`                              | When active, the new query and resource caching implementation using a wire service inject replaces the previous middleware implementation.                                                                                  |                    |
| `enableElasticsearchBackendQuerying`             | Enable the processing of queries and responses in the Elasticsearch data source through backend                                                                                                                              | Yes                |
| `advancedDataSourcePicker`                       | Enable a new data source picker with contextual information, recently used order and advanced mode                                                                                                                           | Yes                |
| `cloudWatchLogsMonacoEditor`                     | Enables the Monaco editor for CloudWatch Logs queries                                                                                                                                                                        | Yes                |
| `recordedQueriesMulti`                           | Enables writing multiple items from a single query within Recorded Queries                                                                                                                                                   | Yes                |
| `transformationsRedesign`                        | Enables the transformations redesign                                                                                                                                                                                         | Yes                |
| `toggleLabelsInLogsUI`                           | Enable toggleable filters in log details view                                                                                                                                                                                | Yes                |
| `azureMonitorDataplane`                          | Adds dataplane compliant frame metadata in the Azure Monitor datasource                                                                                                                                                      | Yes                |
| `prometheusConfigOverhaulAuth`                   | Update the Prometheus configuration page with the new auth component                                                                                                                                                         | Yes                |
| `newBrowseDashboards`                            | New browse/manage dashboards UI                                                                                                                                                                                              | Yes                |
| `alertingInsights`                               | Show the new alerting insights landing page                                                                                                                                                                                  | Yes                |
| `cloudWatchWildCardDimensionValues`              | Fetches dimension values from CloudWatch to correctly label wildcard dimensions                                                                                                                                              | Yes                |

## Preview feature toggles

| Feature toggle name              | Description                                                                                                                                                                                  |
| -------------------------------- | -------------------------------------------------------------------------------------------------------------------------------------------------------------------------------------------- |
| `trimDefaults`                   | Use cue schema to remove values that will be applied automatically                                                                                                                           |
| `panelTitleSearch`               | Search for dashboards using panel title                                                                                                                                                      |
| `migrationLocking`               | Lock database during migrations                                                                                                                                                              |
| `correlations`                   | Correlations page                                                                                                                                                                            |
| `newDBLibrary`                   | Use jmoiron/sqlx rather than xorm for a few backend services                                                                                                                                 |
| `autoMigrateOldPanels`           | Migrate old angular panels to supported versions (graph, table-old, worldmap, etc)                                                                                                           |
| `disableAngular`                 | Dynamic flag to disable angular at runtime. The preferred method is to set `angular_support_enabled` to `false` in the [security] settings, which allows you to change the state at runtime. |
| `grpcServer`                     | Run the GRPC server                                                                                                                                                                          |
| `accessControlOnCall`            | Access control primitives for OnCall                                                                                                                                                         |
| `nestedFolders`                  | Enable folder nesting                                                                                                                                                                        |
| `alertingNoNormalState`          | Stop maintaining state of alerts that are not firing                                                                                                                                         |
| `influxdbBackendMigration`       | Query InfluxDB InfluxQL without the proxy                                                                                                                                                    |
| `renderAuthJWT`                  | Uses JWT-based auth for rendering instead of relying on remote cache                                                                                                                         |
| `refactorVariablesTimeRange`     | Refactor time range variables flow to reduce number of API calls made when query variables are chained                                                                                       |
| `faroDatasourceSelector`         | Enable the data source selector within the Frontend Apps section of the Frontend Observability                                                                                               |
| `enableDatagridEditing`          | Enables the edit functionality in the datagrid panel                                                                                                                                         |
| `dataSourcePageHeader`           | Apply new pageHeader UI in data source edit page                                                                                                                                             |
| `sqlDatasourceDatabaseSelection` | Enables previous SQL data source dataset dropdown behavior                                                                                                                                   |
| `awsAsyncQueryCaching`           | Enable caching for async queries for Redshift and Athena. Requires that the `useCachingService` feature toggle is enabled and the datasource has caching and async query support enabled     |
| `splitScopes`                    | Support faster dashboard and folder search by splitting permission scopes into parts                                                                                                         |
| `reportingRetries`               | Enables rendering retries for the reporting feature                                                                                                                                          |

## Experimental feature toggles

These features are early in their development lifecycle and so are not yet supported in Grafana Cloud.
Experimental features might be changed or removed without prior notice.

<<<<<<< HEAD
| Feature toggle name                         | Description                                                                                                  |
| ------------------------------------------- | ------------------------------------------------------------------------------------------------------------ |
| `live-service-web-worker`                   | This will use a webworker thread to processes events rather than the main thread                             |
| `queryOverLive`                             | Use Grafana Live WebSocket to execute backend queries                                                        |
| `lokiExperimentalStreaming`                 | Support new streaming approach for loki (prototype, needs special loki build)                                |
| `storage`                                   | Configurable storage for dashboards, datasources, and resources                                              |
| `datasourceQueryMultiStatus`                | Introduce HTTP 207 Multi Status for api/ds/query                                                             |
| `traceToMetrics`                            | Enable trace to metrics links                                                                                |
| `canvasPanelNesting`                        | Allow elements nesting                                                                                       |
| `scenes`                                    | Experimental framework to build interactive dashboards                                                       |
| `disableSecretsCompatibility`               | Disable duplicated secret storage in legacy tables                                                           |
| `logRequestsInstrumentedAsUnknown`          | Logs the path for requests that are instrumented as unknown                                                  |
| `dockedMegaMenu`                            | Enable support for a persistent (docked) navigation menu                                                     |
| `showDashboardValidationWarnings`           | Show warnings when dashboards do not validate against the schema                                             |
| `mysqlAnsiQuotes`                           | Use double quotes to escape keyword in a MySQL query                                                         |
| `alertingBacktesting`                       | Rule backtesting API for alerting                                                                            |
| `editPanelCSVDragAndDrop`                   | Enables drag and drop for CSV and Excel files                                                                |
| `lokiQuerySplitting`                        | Split large interval queries into subqueries with smaller time intervals                                     |
| `lokiQuerySplittingConfig`                  | Give users the option to configure split durations for Loki queries                                          |
| `individualCookiePreferences`               | Support overriding cookie preferences per user                                                               |
| `timeSeriesTable`                           | Enable time series table transformer & sparkline cell type                                                   |
| `clientTokenRotation`                       | Replaces the current in-request token rotation so that the client initiates the rotation                     |
| `lokiLogsDataplane`                         | Changes logs responses from Loki to be compliant with the dataplane specification.                           |
| `disableSSEDataplane`                       | Disables dataplane specific processing in server side expressions.                                           |
| `alertStateHistoryLokiSecondary`            | Enable Grafana to write alert state history to an external Loki instance in addition to Grafana annotations. |
| `alertStateHistoryLokiPrimary`              | Enable a remote Loki instance as the primary source for state history reads.                                 |
| `alertStateHistoryLokiOnly`                 | Disable Grafana alerts from emitting annotations when a remote Loki instance is available.                   |
| `unifiedRequestLog`                         | Writes error logs to the request logger                                                                      |
| `extraThemes`                               | Enables extra themes                                                                                         |
| `lokiPredefinedOperations`                  | Adds predefined query operations to Loki query editor                                                        |
| `pluginsFrontendSandbox`                    | Enables the plugins frontend sandbox                                                                         |
| `dashboardEmbed`                            | Allow embedding dashboard for external use in Code editors                                                   |
| `frontendSandboxMonitorOnly`                | Enables monitor only in the plugin frontend sandbox (if enabled)                                             |
| `lokiFormatQuery`                           | Enables the ability to format Loki queries                                                                   |
| `exploreScrollableLogsContainer`            | Improves the scrolling behavior of logs in Explore                                                           |
| `pluginsDynamicAngularDetectionPatterns`    | Enables fetching Angular detection patterns for plugins from GCOM and fallback to hardcoded ones             |
| `vizAndWidgetSplit`                         | Split panels between visualizations and widgets                                                              |
| `prometheusIncrementalQueryInstrumentation` | Adds RudderStack events to incremental queries                                                               |
| `logsExploreTableVisualisation`             | A table visualisation for logs in Explore                                                                    |
| `awsDatasourcesTempCredentials`             | Support temporary security credentials in AWS plugins for Grafana Cloud customers                            |
| `mlExpressions`                             | Enable support for Machine Learning in server-side expressions                                               |
| `traceQLStreaming`                          | Enables response streaming of TraceQL queries of the Tempo data source                                       |
| `metricsSummary`                            | Enables metrics summary queries in the Tempo data source                                                     |
| `grafanaAPIServer`                          | Enable Kubernetes API Server for Grafana resources                                                           |
| `grafanaAPIServerWithExperimentalAPIs`      | Register experimental APIs with the k8s API server                                                           |
| `featureToggleAdminPage`                    | Enable admin page for managing feature toggles from the Grafana front-end                                    |
| `permissionsFilterRemoveSubquery`           | Alternative permission filter implementation that does not use subqueries for fetching the dashboard folder  |
| `influxdbSqlSupport`                        | Enable InfluxDB SQL query language support with new querying UI                                              |
| `angularDeprecationUI`                      | Display new Angular deprecation-related UI features                                                          |
| `dashgpt`                                   | Enable AI powered features in dashboards                                                                     |
| `sseGroupByDatasource`                      | Send query to the same datasource in a single request when using server side expressions                     |
| `requestInstrumentationStatusSource`        | Include a status source label for request metrics and logs                                                   |
| `libraryPanelRBAC`                          | Enables RBAC support for library panels                                                                      |
| `wargamesTesting`                           | Placeholder feature flag for internal testing                                                                |
| `externalCorePlugins`                       | Allow core plugins to be loaded as external                                                                  |
| `pluginsAPIMetrics`                         | Sends metrics of public grafana packages usage by plugins                                                    |
| `httpSLOLevels`                             | Adds SLO level to http request metrics                                                                       |
| `alertingModifiedExport`                    | Enables using UI for provisioned rules modification and export                                               |
| `panelMonitoring`                           | Enables panel monitoring through logs and measurements                                                       |
| `enableNativeHTTPHistogram`                 | Enables native HTTP Histograms                                                                               |
| `transformationsVariableSupport`            | Allows using variables in transformations                                                                    |
| `kubernetesPlaylists`                       | Use the kubernetes API in the frontend for playlists                                                         |
| `navAdminSubsections`                       | Splits the administration section of the nav tree into subsections                                           |
| `recoveryThreshold`                         | Enables feature recovery threshold (aka hysteresis) for threshold server-side expression                     |
| `awsDatasourcesNewFormStyling`              | Applies new form styling for configuration and query editors in AWS plugins                                  |
| `pluginsInstrumentationStatusSource`        | Include a status source label for plugin request metrics and logs                                            |
=======
| Feature toggle name                         | Description                                                                                                                                                                                                                                                                       |
| ------------------------------------------- | --------------------------------------------------------------------------------------------------------------------------------------------------------------------------------------------------------------------------------------------------------------------------------- |
| `live-service-web-worker`                   | This will use a webworker thread to processes events rather than the main thread                                                                                                                                                                                                  |
| `queryOverLive`                             | Use Grafana Live WebSocket to execute backend queries                                                                                                                                                                                                                             |
| `lokiExperimentalStreaming`                 | Support new streaming approach for loki (prototype, needs special loki build)                                                                                                                                                                                                     |
| `storage`                                   | Configurable storage for dashboards, datasources, and resources                                                                                                                                                                                                                   |
| `datasourceQueryMultiStatus`                | Introduce HTTP 207 Multi Status for api/ds/query                                                                                                                                                                                                                                  |
| `traceToMetrics`                            | Enable trace to metrics links                                                                                                                                                                                                                                                     |
| `canvasPanelNesting`                        | Allow elements nesting                                                                                                                                                                                                                                                            |
| `scenes`                                    | Experimental framework to build interactive dashboards                                                                                                                                                                                                                            |
| `disableSecretsCompatibility`               | Disable duplicated secret storage in legacy tables                                                                                                                                                                                                                                |
| `logRequestsInstrumentedAsUnknown`          | Logs the path for requests that are instrumented as unknown                                                                                                                                                                                                                       |
| `dockedMegaMenu`                            | Enable support for a persistent (docked) navigation menu                                                                                                                                                                                                                          |
| `showDashboardValidationWarnings`           | Show warnings when dashboards do not validate against the schema                                                                                                                                                                                                                  |
| `mysqlAnsiQuotes`                           | Use double quotes to escape keyword in a MySQL query                                                                                                                                                                                                                              |
| `alertingBacktesting`                       | Rule backtesting API for alerting                                                                                                                                                                                                                                                 |
| `editPanelCSVDragAndDrop`                   | Enables drag and drop for CSV and Excel files                                                                                                                                                                                                                                     |
| `lokiQuerySplitting`                        | Split large interval queries into subqueries with smaller time intervals                                                                                                                                                                                                          |
| `lokiQuerySplittingConfig`                  | Give users the option to configure split durations for Loki queries                                                                                                                                                                                                               |
| `individualCookiePreferences`               | Support overriding cookie preferences per user                                                                                                                                                                                                                                    |
| `clientTokenRotation`                       | Replaces the current in-request token rotation so that the client initiates the rotation                                                                                                                                                                                          |
| `lokiLogsDataplane`                         | Changes logs responses from Loki to be compliant with the dataplane specification.                                                                                                                                                                                                |
| `disableSSEDataplane`                       | Disables dataplane specific processing in server side expressions.                                                                                                                                                                                                                |
| `alertStateHistoryLokiSecondary`            | Enable Grafana to write alert state history to an external Loki instance in addition to Grafana annotations.                                                                                                                                                                      |
| `alertStateHistoryLokiPrimary`              | Enable a remote Loki instance as the primary source for state history reads.                                                                                                                                                                                                      |
| `alertStateHistoryLokiOnly`                 | Disable Grafana alerts from emitting annotations when a remote Loki instance is available.                                                                                                                                                                                        |
| `unifiedRequestLog`                         | Writes error logs to the request logger                                                                                                                                                                                                                                           |
| `extraThemes`                               | Enables extra themes                                                                                                                                                                                                                                                              |
| `lokiPredefinedOperations`                  | Adds predefined query operations to Loki query editor                                                                                                                                                                                                                             |
| `pluginsFrontendSandbox`                    | Enables the plugins frontend sandbox                                                                                                                                                                                                                                              |
| `dashboardEmbed`                            | Allow embedding dashboard for external use in Code editors                                                                                                                                                                                                                        |
| `frontendSandboxMonitorOnly`                | Enables monitor only in the plugin frontend sandbox (if enabled)                                                                                                                                                                                                                  |
| `lokiFormatQuery`                           | Enables the ability to format Loki queries                                                                                                                                                                                                                                        |
| `exploreScrollableLogsContainer`            | Improves the scrolling behavior of logs in Explore                                                                                                                                                                                                                                |
| `pluginsDynamicAngularDetectionPatterns`    | Enables fetching Angular detection patterns for plugins from GCOM and fallback to hardcoded ones                                                                                                                                                                                  |
| `vizAndWidgetSplit`                         | Split panels between visualizations and widgets                                                                                                                                                                                                                                   |
| `prometheusIncrementalQueryInstrumentation` | Adds RudderStack events to incremental queries                                                                                                                                                                                                                                    |
| `logsExploreTableVisualisation`             | A table visualisation for logs in Explore                                                                                                                                                                                                                                         |
| `awsDatasourcesTempCredentials`             | Support temporary security credentials in AWS plugins for Grafana Cloud customers                                                                                                                                                                                                 |
| `mlExpressions`                             | Enable support for Machine Learning in server-side expressions                                                                                                                                                                                                                    |
| `traceQLStreaming`                          | Enables response streaming of TraceQL queries of the Tempo data source                                                                                                                                                                                                            |
| `metricsSummary`                            | Enables metrics summary queries in the Tempo data source                                                                                                                                                                                                                          |
| `grafanaAPIServer`                          | Enable Kubernetes API Server for Grafana resources                                                                                                                                                                                                                                |
| `grafanaAPIServerWithExperimentalAPIs`      | Register experimental APIs with the k8s API server                                                                                                                                                                                                                                |
| `featureToggleAdminPage`                    | Enable admin page for managing feature toggles from the Grafana front-end                                                                                                                                                                                                         |
| `permissionsFilterRemoveSubquery`           | Alternative permission filter implementation that does not use subqueries for fetching the dashboard folder                                                                                                                                                                       |
| `influxdbSqlSupport`                        | Enable InfluxDB SQL query language support with new querying UI                                                                                                                                                                                                                   |
| `angularDeprecationUI`                      | Display new Angular deprecation-related UI features                                                                                                                                                                                                                               |
| `dashgpt`                                   | Enable AI powered features in dashboards                                                                                                                                                                                                                                          |
| `sseGroupByDatasource`                      | Send query to the same datasource in a single request when using server side expressions                                                                                                                                                                                          |
| `requestInstrumentationStatusSource`        | Include a status source label for request metrics and logs                                                                                                                                                                                                                        |
| `libraryPanelRBAC`                          | Enables RBAC support for library panels                                                                                                                                                                                                                                           |
| `wargamesTesting`                           | Placeholder feature flag for internal testing                                                                                                                                                                                                                                     |
| `externalCorePlugins`                       | Allow core plugins to be loaded as external                                                                                                                                                                                                                                       |
| `pluginsAPIMetrics`                         | Sends metrics of public grafana packages usage by plugins                                                                                                                                                                                                                         |
| `httpSLOLevels`                             | Adds SLO level to http request metrics                                                                                                                                                                                                                                            |
| `panelMonitoring`                           | Enables panel monitoring through logs and measurements                                                                                                                                                                                                                            |
| `enableNativeHTTPHistogram`                 | Enables native HTTP Histograms                                                                                                                                                                                                                                                    |
| `formatString`                              | Enable format string transformer                                                                                                                                                                                                                                                  |
| `transformationsVariableSupport`            | Allows using variables in transformations                                                                                                                                                                                                                                         |
| `kubernetesPlaylists`                       | Use the kubernetes API in the frontend for playlists                                                                                                                                                                                                                              |
| `navAdminSubsections`                       | Splits the administration section of the nav tree into subsections                                                                                                                                                                                                                |
| `recoveryThreshold`                         | Enables feature recovery threshold (aka hysteresis) for threshold server-side expression                                                                                                                                                                                          |
| `awsDatasourcesNewFormStyling`              | Applies new form styling for configuration and query editors in AWS plugins                                                                                                                                                                                                       |
| `cachingOptimizeSerializationMemoryUsage`   | If enabled, the caching backend gradually serializes query responses for the cache, comparing against the configured `[caching]max_value_mb` value as it goes. This can can help prevent Grafana from running out of memory while attempting to cache very large query responses. |
>>>>>>> 2054c538

## Development feature toggles

The following toggles require explicitly setting Grafana's [app mode]({{< relref "../_index.md#app_mode" >}}) to 'development' before you can enable this feature toggle. These features tend to be experimental.

| Feature toggle name       | Description                                                                                  |
| ------------------------- | -------------------------------------------------------------------------------------------- |
| `entityStore`             | SQL-based entity store (requires storage flag also)                                          |
| `externalServiceAuth`     | Starts an OAuth2 authentication provider for external services                               |
| `idForwarding`            | Generate signed id token for identity that can be forwarded to plugins and external services |
| `externalServiceAccounts` | Automatic service account and token setup for plugins                                        |
| `panelTitleSearchInV1`    | Enable searching for dashboards using panel title in search v1                               |<|MERGE_RESOLUTION|>--- conflicted
+++ resolved
@@ -85,74 +85,6 @@
 These features are early in their development lifecycle and so are not yet supported in Grafana Cloud.
 Experimental features might be changed or removed without prior notice.
 
-<<<<<<< HEAD
-| Feature toggle name                         | Description                                                                                                  |
-| ------------------------------------------- | ------------------------------------------------------------------------------------------------------------ |
-| `live-service-web-worker`                   | This will use a webworker thread to processes events rather than the main thread                             |
-| `queryOverLive`                             | Use Grafana Live WebSocket to execute backend queries                                                        |
-| `lokiExperimentalStreaming`                 | Support new streaming approach for loki (prototype, needs special loki build)                                |
-| `storage`                                   | Configurable storage for dashboards, datasources, and resources                                              |
-| `datasourceQueryMultiStatus`                | Introduce HTTP 207 Multi Status for api/ds/query                                                             |
-| `traceToMetrics`                            | Enable trace to metrics links                                                                                |
-| `canvasPanelNesting`                        | Allow elements nesting                                                                                       |
-| `scenes`                                    | Experimental framework to build interactive dashboards                                                       |
-| `disableSecretsCompatibility`               | Disable duplicated secret storage in legacy tables                                                           |
-| `logRequestsInstrumentedAsUnknown`          | Logs the path for requests that are instrumented as unknown                                                  |
-| `dockedMegaMenu`                            | Enable support for a persistent (docked) navigation menu                                                     |
-| `showDashboardValidationWarnings`           | Show warnings when dashboards do not validate against the schema                                             |
-| `mysqlAnsiQuotes`                           | Use double quotes to escape keyword in a MySQL query                                                         |
-| `alertingBacktesting`                       | Rule backtesting API for alerting                                                                            |
-| `editPanelCSVDragAndDrop`                   | Enables drag and drop for CSV and Excel files                                                                |
-| `lokiQuerySplitting`                        | Split large interval queries into subqueries with smaller time intervals                                     |
-| `lokiQuerySplittingConfig`                  | Give users the option to configure split durations for Loki queries                                          |
-| `individualCookiePreferences`               | Support overriding cookie preferences per user                                                               |
-| `timeSeriesTable`                           | Enable time series table transformer & sparkline cell type                                                   |
-| `clientTokenRotation`                       | Replaces the current in-request token rotation so that the client initiates the rotation                     |
-| `lokiLogsDataplane`                         | Changes logs responses from Loki to be compliant with the dataplane specification.                           |
-| `disableSSEDataplane`                       | Disables dataplane specific processing in server side expressions.                                           |
-| `alertStateHistoryLokiSecondary`            | Enable Grafana to write alert state history to an external Loki instance in addition to Grafana annotations. |
-| `alertStateHistoryLokiPrimary`              | Enable a remote Loki instance as the primary source for state history reads.                                 |
-| `alertStateHistoryLokiOnly`                 | Disable Grafana alerts from emitting annotations when a remote Loki instance is available.                   |
-| `unifiedRequestLog`                         | Writes error logs to the request logger                                                                      |
-| `extraThemes`                               | Enables extra themes                                                                                         |
-| `lokiPredefinedOperations`                  | Adds predefined query operations to Loki query editor                                                        |
-| `pluginsFrontendSandbox`                    | Enables the plugins frontend sandbox                                                                         |
-| `dashboardEmbed`                            | Allow embedding dashboard for external use in Code editors                                                   |
-| `frontendSandboxMonitorOnly`                | Enables monitor only in the plugin frontend sandbox (if enabled)                                             |
-| `lokiFormatQuery`                           | Enables the ability to format Loki queries                                                                   |
-| `exploreScrollableLogsContainer`            | Improves the scrolling behavior of logs in Explore                                                           |
-| `pluginsDynamicAngularDetectionPatterns`    | Enables fetching Angular detection patterns for plugins from GCOM and fallback to hardcoded ones             |
-| `vizAndWidgetSplit`                         | Split panels between visualizations and widgets                                                              |
-| `prometheusIncrementalQueryInstrumentation` | Adds RudderStack events to incremental queries                                                               |
-| `logsExploreTableVisualisation`             | A table visualisation for logs in Explore                                                                    |
-| `awsDatasourcesTempCredentials`             | Support temporary security credentials in AWS plugins for Grafana Cloud customers                            |
-| `mlExpressions`                             | Enable support for Machine Learning in server-side expressions                                               |
-| `traceQLStreaming`                          | Enables response streaming of TraceQL queries of the Tempo data source                                       |
-| `metricsSummary`                            | Enables metrics summary queries in the Tempo data source                                                     |
-| `grafanaAPIServer`                          | Enable Kubernetes API Server for Grafana resources                                                           |
-| `grafanaAPIServerWithExperimentalAPIs`      | Register experimental APIs with the k8s API server                                                           |
-| `featureToggleAdminPage`                    | Enable admin page for managing feature toggles from the Grafana front-end                                    |
-| `permissionsFilterRemoveSubquery`           | Alternative permission filter implementation that does not use subqueries for fetching the dashboard folder  |
-| `influxdbSqlSupport`                        | Enable InfluxDB SQL query language support with new querying UI                                              |
-| `angularDeprecationUI`                      | Display new Angular deprecation-related UI features                                                          |
-| `dashgpt`                                   | Enable AI powered features in dashboards                                                                     |
-| `sseGroupByDatasource`                      | Send query to the same datasource in a single request when using server side expressions                     |
-| `requestInstrumentationStatusSource`        | Include a status source label for request metrics and logs                                                   |
-| `libraryPanelRBAC`                          | Enables RBAC support for library panels                                                                      |
-| `wargamesTesting`                           | Placeholder feature flag for internal testing                                                                |
-| `externalCorePlugins`                       | Allow core plugins to be loaded as external                                                                  |
-| `pluginsAPIMetrics`                         | Sends metrics of public grafana packages usage by plugins                                                    |
-| `httpSLOLevels`                             | Adds SLO level to http request metrics                                                                       |
-| `alertingModifiedExport`                    | Enables using UI for provisioned rules modification and export                                               |
-| `panelMonitoring`                           | Enables panel monitoring through logs and measurements                                                       |
-| `enableNativeHTTPHistogram`                 | Enables native HTTP Histograms                                                                               |
-| `transformationsVariableSupport`            | Allows using variables in transformations                                                                    |
-| `kubernetesPlaylists`                       | Use the kubernetes API in the frontend for playlists                                                         |
-| `navAdminSubsections`                       | Splits the administration section of the nav tree into subsections                                           |
-| `recoveryThreshold`                         | Enables feature recovery threshold (aka hysteresis) for threshold server-side expression                     |
-| `awsDatasourcesNewFormStyling`              | Applies new form styling for configuration and query editors in AWS plugins                                  |
-| `pluginsInstrumentationStatusSource`        | Include a status source label for plugin request metrics and logs                                            |
-=======
 | Feature toggle name                         | Description                                                                                                                                                                                                                                                                       |
 | ------------------------------------------- | --------------------------------------------------------------------------------------------------------------------------------------------------------------------------------------------------------------------------------------------------------------------------------- |
 | `live-service-web-worker`                   | This will use a webworker thread to processes events rather than the main thread                                                                                                                                                                                                  |
@@ -218,7 +150,6 @@
 | `recoveryThreshold`                         | Enables feature recovery threshold (aka hysteresis) for threshold server-side expression                                                                                                                                                                                          |
 | `awsDatasourcesNewFormStyling`              | Applies new form styling for configuration and query editors in AWS plugins                                                                                                                                                                                                       |
 | `cachingOptimizeSerializationMemoryUsage`   | If enabled, the caching backend gradually serializes query responses for the cache, comparing against the configured `[caching]max_value_mb` value as it goes. This can can help prevent Grafana from running out of memory while attempting to cache very large query responses. |
->>>>>>> 2054c538
 
 ## Development feature toggles
 
