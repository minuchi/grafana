--- conflicted
+++ resolved
@@ -96,15 +96,6 @@
 
 Use the keyboard shortcut cmd + K on Mac or ctrl + K on Linux/Windows to launch the command palette.
 
-<<<<<<< HEAD
-*This feature is available for Enterprise customers*
-Scale factor is a new feature for reports that allows users to change the dimension of the panels of the PDF document. It allows you to show more columns in the tables zooming out or show panels bigger zooming in.
-You can modify the scale factor for each report in the report editor and/or when you share the whole PDF directly from the dashboard page.
-
-{{< figure src="/media/docs/grafana/FormatReportScheduler9.4.png" max-width="750px" caption="Scale factor feature in Report format page" >}}
-
-{{< figure src="/media/docs/grafana/FormatReportShare9.4.png" max-width="750px" caption="Scale factor feature in Share functionality" >}}
-=======
 Read more about using the command palette [in the documentation.](https://grafana.com/docs/grafana/latest/search/)
 
 {{< figure src="/static/img/docs/navigation/command-palette-9-4.gif" max-width="750px" caption="Grafana command palette" >}}
@@ -119,5 +110,4 @@
 
 _Note:_ The Grafana documentation has not yet been updated to reflect changes to the navigation.
 
-{{< figure src="/static/img/docs/navigation/navigation-9-4.png" max-width="750px" caption="Grafana new navigation" >}}
->>>>>>> 6cd46144
+{{< figure src="/static/img/docs/navigation/navigation-9-4.png" max-width="750px" caption="Grafana new navigation" >}}