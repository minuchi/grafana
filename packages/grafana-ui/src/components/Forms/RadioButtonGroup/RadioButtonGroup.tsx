import { css, cx } from '@emotion/css';
import { uniqueId } from 'lodash';
import React, { useCallback, useEffect, useRef } from 'react';

import { GrafanaTheme2, SelectableValue, toIconName } from '@grafana/data';

import { useStyles2 } from '../../../themes';
import { Icon } from '../../Icon/Icon';

import { RadioButtonSize, RadioButton } from './RadioButton';

export interface RadioButtonGroupProps<T> {
  value?: T;
  id?: string;
  disabled?: boolean;
  disabledOptions?: T[];
  options: Array<SelectableValue<T>>;
  onChange?: (value: T) => void;
  onClick?: (value: T) => void;
  size?: RadioButtonSize;
  fullWidth?: boolean;
  className?: string;
  autoFocus?: boolean;
  invalid?: boolean;
}

export function RadioButtonGroup<T>({
  options,
  value,
  onChange,
  onClick,
  disabled,
  disabledOptions,
  size = 'md',
  id,
  className,
  fullWidth = false,
  autoFocus = false,
  invalid = false,
}: RadioButtonGroupProps<T>) {
  const handleOnChange = useCallback(
    (option: SelectableValue) => {
      return () => {
        if (onChange) {
          onChange(option.value);
        }
      };
    },
    [onChange]
  );
  const handleOnClick = useCallback(
    (option: SelectableValue) => {
      return () => {
        if (onClick) {
          onClick(option.value);
        }
      };
    },
    [onClick]
  );

  const internalId = id ?? uniqueId('radiogroup-');
  const groupName = useRef(internalId);
  const styles = useStyles2(getStyles);

  const activeButtonRef = useRef<HTMLInputElement | null>(null);
  useEffect(() => {
    if (autoFocus && activeButtonRef.current) {
      activeButtonRef.current.focus();
    }
  }, [autoFocus]);

  return (
    <div className={cx(styles.radioGroup, fullWidth && styles.fullWidth, invalid && styles.invalid, className)}>
      {options.map((opt, i) => {
        const isItemDisabled = disabledOptions && opt.value && disabledOptions.includes(opt.value);
        const icon = opt.icon ? toIconName(opt.icon) : undefined;
        const hasNonIconPart = Boolean(opt.imgUrl || opt.label || opt.component);

        return (
          <RadioButton
            size={size}
            disabled={isItemDisabled || disabled}
            active={value === opt.value}
            key={`o.label-${i}`}
            aria-label={opt.ariaLabel}
            onChange={handleOnChange(opt)}
            onClick={handleOnClick(opt)}
            id={`option-${opt.value}-${internalId}`}
            name={groupName.current}
            description={opt.description}
            fullWidth={fullWidth}
            ref={value === opt.value ? activeButtonRef : undefined}
          >
<<<<<<< HEAD
            {icon && <Icon size={size} name={icon} className={styles.icon} />}
=======
            {icon && <Icon name={icon} className={cx(hasNonIconPart && styles.icon)} />}
>>>>>>> fa70fba0
            {opt.imgUrl && <img src={opt.imgUrl} alt={opt.label} className={styles.img} />}
            {opt.label} {opt.component ? <opt.component /> : null}
          </RadioButton>
        );
      })}
    </div>
  );
}

RadioButtonGroup.displayName = 'RadioButtonGroup';

const getStyles = (theme: GrafanaTheme2) => {
  return {
    radioGroup: css({
      display: 'inline-flex',
      flexDirection: 'row',
      flexWrap: 'nowrap',
      border: `1px solid ${theme.components.input.borderColor}`,
      borderRadius: theme.shape.borderRadius(),
      padding: '2px',
    }),
    fullWidth: css({
      display: 'flex',
    }),
    icon: css`
      margin-right: 6px;
    `,
    img: css`
      width: ${theme.spacing(2)};
      height: ${theme.spacing(2)};
      margin-right: ${theme.spacing(1)};
    `,
    invalid: css({
      border: `1px solid ${theme.colors.error.border}`,
    }),
  };
};<|MERGE_RESOLUTION|>--- conflicted
+++ resolved
@@ -92,11 +92,7 @@
             fullWidth={fullWidth}
             ref={value === opt.value ? activeButtonRef : undefined}
           >
-<<<<<<< HEAD
-            {icon && <Icon size={size} name={icon} className={styles.icon} />}
-=======
-            {icon && <Icon name={icon} className={cx(hasNonIconPart && styles.icon)} />}
->>>>>>> fa70fba0
+            {icon && <Icon size={size} name={icon} className={cx(hasNonIconPart && styles.icon)} />}
             {opt.imgUrl && <img src={opt.imgUrl} alt={opt.label} className={styles.img} />}
             {opt.label} {opt.component ? <opt.component /> : null}
           </RadioButton>
