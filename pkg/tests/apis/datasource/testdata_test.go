--- conflicted
+++ resolved
@@ -19,11 +19,7 @@
 	testsuite.Run(m)
 }
 
-<<<<<<< HEAD
-func TestTestDatasource(t *testing.T) {
-=======
 func TestIntegrationTestDatasource(t *testing.T) {
->>>>>>> c9ab4e3a
 	if testing.Short() {
 		t.Skip("skipping integration test")
 	}
