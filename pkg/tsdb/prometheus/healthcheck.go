package prometheus

import (
	"context"
	"encoding/json"
	"errors"
	"fmt"
	"time"

	"github.com/grafana/kindsys"

	"github.com/grafana/grafana-plugin-sdk-go/backend"
	"github.com/grafana/grafana/pkg/infra/log"
	"github.com/grafana/grafana/pkg/tsdb/prometheus/kinds/dataquery"
	"github.com/grafana/grafana/pkg/tsdb/prometheus/models"
)

const (
	refID = "__healthcheck__"
)

var logger log.Logger = log.New("tsdb.prometheus")

func (s *Service) CheckHealth(ctx context.Context, req *backend.CheckHealthRequest) (*backend.CheckHealthResult,
	error) {
	logger := logger.FromContext(ctx)
	ds, err := s.getInstance(ctx, req.PluginContext)

	// check that the datasource exists
	if err != nil {
		return getHealthCheckMessage("error getting datasource info", err)
	}

	if ds == nil {
		return getHealthCheckMessage("", errors.New("invalid datasource info received"))
	}

	hc, err := healthcheck(ctx, req, ds)
	if err != nil {
		logger.Warn("error performing prometheus healthcheck", "err", err.Error())
		return nil, err
	}

	heuristics, err := getHeuristics(ctx, ds)
	if err != nil {
		logger.Warn("failed to get prometheus heuristics", "err", err.Error())
	} else {
		jsonDetails, err := json.Marshal(heuristics)
		if err != nil {
			logger.Warn("failed to marshal heuristics", "err", err)
		} else {
			hc.JSONDetails = jsonDetails
		}
	}

	return hc, nil
}

func healthcheck(ctx context.Context, req *backend.CheckHealthRequest, i *instance) (*backend.CheckHealthResult, error) {
	qm := models.QueryModel{
		LegendFormat: "",
		UtcOffsetSec: 0,
		PrometheusDataQuery: dataquery.PrometheusDataQuery{
			Expr:    "1+1",
			Instant: kindsys.Ptr(true),
			RefId:   refID,
		},
	}
	b, _ := json.Marshal(&qm)

	query := backend.DataQuery{
		RefID: refID,
		TimeRange: backend.TimeRange{
			From: time.Unix(1, 0).UTC(),
			To:   time.Unix(4, 0).UTC(),
		},
		JSON: b,
	}
	resp, err := i.queryData.Execute(ctx, &backend.QueryDataRequest{
		PluginContext: req.PluginContext,
		Queries:       []backend.DataQuery{query},
	})

	if err != nil {
		return getHealthCheckMessage("There was an error returned querying the Prometheus API.", err)
	}

	if resp.Responses[refID].Error != nil {
		return getHealthCheckMessage("There was an error returned querying the Prometheus API.",
			errors.New(resp.Responses[refID].Error.Error()))
	}

	return getHealthCheckMessage("Successfully queried the Prometheus API.", nil)
}

<<<<<<< HEAD
type features struct {
	RulerApiEnabled bool `json:"rulerApiEnabled"`
}

type healthCheckDetails struct {
	Application string   `json:"application"`
	Features    features `json:"features"`
}

func getHealthCheckMessage(logger log.Logger, message string, err error) (*backend.CheckHealthResult, error) {
	details, _ := json.Marshal(healthCheckDetails{
		Application: "Mimir",
		Features: features{
			RulerApiEnabled: true,
		},
	})

=======
func getHealthCheckMessage(message string, err error) (*backend.CheckHealthResult, error) {
>>>>>>> b19c2ce3
	if err == nil {
		return &backend.CheckHealthResult{
			Status:      backend.HealthStatusOk,
			Message:     message,
			JSONDetails: details,
		}, nil
	}

	errorMessage := fmt.Sprintf("%s - %s", err.Error(), message)

	return &backend.CheckHealthResult{
		Status:  backend.HealthStatusError,
		Message: errorMessage,
	}, nil
}<|MERGE_RESOLUTION|>--- conflicted
+++ resolved
@@ -93,32 +93,11 @@
 	return getHealthCheckMessage("Successfully queried the Prometheus API.", nil)
 }
 
-<<<<<<< HEAD
-type features struct {
-	RulerApiEnabled bool `json:"rulerApiEnabled"`
-}
-
-type healthCheckDetails struct {
-	Application string   `json:"application"`
-	Features    features `json:"features"`
-}
-
-func getHealthCheckMessage(logger log.Logger, message string, err error) (*backend.CheckHealthResult, error) {
-	details, _ := json.Marshal(healthCheckDetails{
-		Application: "Mimir",
-		Features: features{
-			RulerApiEnabled: true,
-		},
-	})
-
-=======
 func getHealthCheckMessage(message string, err error) (*backend.CheckHealthResult, error) {
->>>>>>> b19c2ce3
 	if err == nil {
 		return &backend.CheckHealthResult{
-			Status:      backend.HealthStatusOk,
-			Message:     message,
-			JSONDetails: details,
+			Status:  backend.HealthStatusOk,
+			Message: message,
 		}, nil
 	}
 
