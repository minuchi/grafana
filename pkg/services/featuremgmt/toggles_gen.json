{
  "kind": "FeatureList",
  "apiVersion": "featuretoggle.grafana.app/v0alpha1",
  "metadata": {},
  "items": [
    {
      "metadata": {
        "name": "extractFieldsNameDeduplication",
        "resourceVersion": "1713545444177",
        "creationTimestamp": "2024-04-19T16:50:44Z"
      },
      "spec": {
        "description": "Make sure extracted field names are unique in the dataframe",
        "stage": "experimental",
        "codeowner": "@grafana/dataviz-squad",
        "frontend": true
      }
    },
    {
      "metadata": {
        "name": "logRowsPopoverMenu",
        "resourceVersion": "1713545444177",
        "creationTimestamp": "2024-04-19T16:50:44Z"
      },
      "spec": {
        "description": "Enable filtering menu displayed when text of a log line is selected",
        "stage": "GA",
        "codeowner": "@grafana/observability-logs",
        "frontend": true
      }
    },
    {
      "metadata": {
        "name": "oauthRequireSubClaim",
        "resourceVersion": "1713545444177",
        "creationTimestamp": "2024-04-19T16:50:44Z"
      },
      "spec": {
        "description": "Require that sub claims is present in oauth tokens.",
        "stage": "experimental",
        "codeowner": "@grafana/identity-access-team",
        "hideFromAdminPage": true,
        "hideFromDocs": true
      }
    },
    {
      "metadata": {
        "name": "disableEnvelopeEncryption",
        "resourceVersion": "1713545444177",
        "creationTimestamp": "2024-04-19T16:50:44Z"
      },
      "spec": {
        "description": "Disable envelope encryption (emergency only)",
        "stage": "GA",
        "codeowner": "@grafana/grafana-as-code",
        "hideFromAdminPage": true
      }
    },
    {
      "metadata": {
        "name": "lokiPredefinedOperations",
        "resourceVersion": "1713545444177",
        "creationTimestamp": "2024-04-19T16:50:44Z"
      },
      "spec": {
        "description": "Adds predefined query operations to Loki query editor",
        "stage": "experimental",
        "codeowner": "@grafana/observability-logs",
        "frontend": true
      }
    },
    {
      "metadata": {
        "name": "addFieldFromCalculationStatFunctions",
        "resourceVersion": "1713545444177",
        "creationTimestamp": "2024-04-19T16:50:44Z"
      },
      "spec": {
        "description": "Add cumulative and window functions to the add field from calculation transformation",
        "stage": "preview",
        "codeowner": "@grafana/dataviz-squad",
        "frontend": true
      }
    },
    {
      "metadata": {
        "name": "unifiedRequestLog",
        "resourceVersion": "1713545444177",
        "creationTimestamp": "2024-04-19T16:50:44Z"
      },
      "spec": {
        "description": "Writes error logs to the request logger",
        "stage": "experimental",
        "codeowner": "@grafana/grafana-backend-group"
      }
    },
    {
      "metadata": {
        "name": "enableNativeHTTPHistogram",
        "resourceVersion": "1713545444177",
        "creationTimestamp": "2024-04-19T16:50:44Z"
      },
      "spec": {
        "description": "Enables native HTTP Histograms",
        "stage": "experimental",
        "codeowner": "@grafana/hosted-grafana-team"
      }
    },
    {
      "metadata": {
        "name": "ssoSettingsSAML",
        "resourceVersion": "1713545444177",
        "creationTimestamp": "2024-04-19T16:50:44Z"
      },
      "spec": {
        "description": "Use the new SSO Settings API to configure the SAML connector",
        "stage": "experimental",
        "codeowner": "@grafana/identity-access-team",
        "hideFromAdminPage": true,
        "hideFromDocs": true
      }
    },
    {
      "metadata": {
        "name": "wargamesTesting",
        "resourceVersion": "1713545444177",
        "creationTimestamp": "2024-04-19T16:50:44Z"
      },
      "spec": {
        "description": "Placeholder feature flag for internal testing",
        "stage": "experimental",
        "codeowner": "@grafana/hosted-grafana-team"
      }
    },
    {
      "metadata": {
        "name": "awsDatasourcesNewFormStyling",
        "resourceVersion": "1713545444177",
        "creationTimestamp": "2024-04-19T16:50:44Z"
      },
      "spec": {
        "description": "Applies new form styling for configuration and query editors in AWS plugins",
        "stage": "preview",
        "codeowner": "@grafana/aws-datasources",
        "frontend": true
      }
    },
    {
      "metadata": {
        "name": "aiGeneratedDashboardChanges",
        "resourceVersion": "1713545444177",
        "creationTimestamp": "2024-04-19T16:50:44Z"
      },
      "spec": {
        "description": "Enable AI powered features for dashboards to auto-summary changes when saving",
        "stage": "experimental",
        "codeowner": "@grafana/dashboards-squad",
        "frontend": true
      }
    },
    {
      "metadata": {
        "name": "topnav",
        "resourceVersion": "1713545444177",
        "creationTimestamp": "2024-04-19T16:50:44Z"
      },
      "spec": {
        "description": "Enables topnav support in external plugins. The new Grafana navigation cannot be disabled.",
        "stage": "deprecated",
        "codeowner": "@grafana/grafana-frontend-platform"
      }
    },
    {
      "metadata": {
        "name": "sqlDatasourceDatabaseSelection",
        "resourceVersion": "1713545444177",
        "creationTimestamp": "2024-04-19T16:50:44Z"
      },
      "spec": {
        "description": "Enables previous SQL data source dataset dropdown behavior",
        "stage": "preview",
        "codeowner": "@grafana/dataviz-squad",
        "frontend": true,
        "hideFromAdminPage": true
      }
    },
    {
      "metadata": {
        "name": "canvasPanelNesting",
        "resourceVersion": "1713545444177",
        "creationTimestamp": "2024-04-19T16:50:44Z"
      },
      "spec": {
        "description": "Allow elements nesting",
        "stage": "experimental",
        "codeowner": "@grafana/dataviz-squad",
        "frontend": true,
        "hideFromAdminPage": true
      }
    },
    {
      "metadata": {
        "name": "returnToPrevious",
        "resourceVersion": "1713870623848",
        "creationTimestamp": "2024-04-19T16:50:44Z",
        "annotations": {
          "grafana.app/updatedTimestamp": "2024-04-23 11:10:23.848446 +0000 UTC"
        }
      },
      "spec": {
        "description": "Enables the return to previous context functionality",
        "stage": "GA",
        "codeowner": "@grafana/grafana-frontend-platform",
        "frontend": true
      }
    },
    {
      "metadata": {
        "name": "lokiFormatQuery",
        "resourceVersion": "1713545444177",
        "creationTimestamp": "2024-04-19T16:50:44Z"
      },
      "spec": {
        "description": "Enables the ability to format Loki queries",
        "stage": "experimental",
        "codeowner": "@grafana/observability-logs",
        "frontend": true
      }
    },
    {
      "metadata": {
        "name": "angularDeprecationUI",
        "resourceVersion": "1713545444177",
        "creationTimestamp": "2024-04-19T16:50:44Z"
      },
      "spec": {
        "description": "Display Angular warnings in dashboards and panels",
        "stage": "GA",
        "codeowner": "@grafana/plugins-platform-backend",
        "frontend": true
      }
    },
    {
      "metadata": {
        "name": "groupToNestedTableTransformation",
        "resourceVersion": "1713545444177",
        "creationTimestamp": "2024-04-19T16:50:44Z"
      },
      "spec": {
        "description": "Enables the group to nested table transformation",
        "stage": "preview",
        "codeowner": "@grafana/dataviz-squad",
        "frontend": true
      }
    },
    {
      "metadata": {
        "name": "publicDashboards",
        "resourceVersion": "1713545444177",
        "creationTimestamp": "2024-04-19T16:50:44Z"
      },
      "spec": {
        "description": "[Deprecated] Public dashboards are now enabled by default; to disable them, use the configuration setting. This feature toggle will be removed in the next major version.",
        "stage": "GA",
        "codeowner": "@grafana/sharing-squad",
        "allowSelfServe": true
      }
    },
    {
      "metadata": {
        "name": "storage",
        "resourceVersion": "1713545444177",
        "creationTimestamp": "2024-04-19T16:50:44Z"
      },
      "spec": {
        "description": "Configurable storage for dashboards, datasources, and resources",
        "stage": "experimental",
        "codeowner": "@grafana/grafana-app-platform-squad"
      }
    },
    {
      "metadata": {
        "name": "prometheusMetricEncyclopedia",
        "resourceVersion": "1713545444177",
        "creationTimestamp": "2024-04-19T16:50:44Z"
      },
      "spec": {
        "description": "Adds the metrics explorer component to the Prometheus query builder as an option in metric select",
        "stage": "GA",
        "codeowner": "@grafana/observability-metrics",
        "frontend": true,
        "allowSelfServe": true
      }
    },
    {
      "metadata": {
        "name": "grafanaAPIServerEnsureKubectlAccess",
        "resourceVersion": "1713545444177",
        "creationTimestamp": "2024-04-19T16:50:44Z"
      },
      "spec": {
        "description": "Start an additional https handler and write kubectl options",
        "stage": "experimental",
        "codeowner": "@grafana/grafana-app-platform-squad",
        "requiresDevMode": true,
        "requiresRestart": true
      }
    },
    {
      "metadata": {
        "name": "nodeGraphDotLayout",
        "resourceVersion": "1713545444177",
        "creationTimestamp": "2024-04-19T16:50:44Z"
      },
      "spec": {
        "description": "Changed the layout algorithm for the node graph",
        "stage": "experimental",
        "codeowner": "@grafana/observability-traces-and-profiling",
        "frontend": true
      }
    },
    {
      "metadata": {
        "name": "autoMigratePiechartPanel",
        "resourceVersion": "1713545444177",
        "creationTimestamp": "2024-04-19T16:50:44Z"
      },
      "spec": {
        "description": "Migrate old piechart panel to supported piechart panel - broken out from autoMigrateOldPanels to enable granular tracking",
        "stage": "preview",
        "codeowner": "@grafana/dataviz-squad",
        "frontend": true
      }
    },
    {
      "metadata": {
        "name": "alertingNoNormalState",
        "resourceVersion": "1713545444177",
        "creationTimestamp": "2024-04-19T16:50:44Z"
      },
      "spec": {
        "description": "Stop maintaining state of alerts that are not firing",
        "stage": "preview",
        "codeowner": "@grafana/alerting-squad",
        "hideFromAdminPage": true
      }
    },
    {
      "metadata": {
        "name": "kubernetesPlaylists",
        "resourceVersion": "1713545444177",
        "creationTimestamp": "2024-04-19T16:50:44Z"
      },
      "spec": {
        "description": "Use the kubernetes API in the frontend for playlists, and route /api/playlist requests to k8s",
        "stage": "GA",
        "codeowner": "@grafana/grafana-app-platform-squad",
        "requiresRestart": true
      }
    },
    {
      "metadata": {
        "name": "teamHttpHeaders",
        "resourceVersion": "1713545444177",
        "creationTimestamp": "2024-04-19T16:50:44Z"
      },
      "spec": {
        "description": "Enables Team LBAC for datasources to apply team headers to the client requests",
        "stage": "preview",
        "codeowner": "@grafana/identity-access-team"
      }
    },
    {
      "metadata": {
        "name": "live-service-web-worker",
        "resourceVersion": "1713545444177",
        "creationTimestamp": "2024-04-19T16:50:44Z"
      },
      "spec": {
        "description": "This will use a webworker thread to processes events rather than the main thread",
        "stage": "experimental",
        "codeowner": "@grafana/grafana-app-platform-squad",
        "frontend": true
      }
    },
    {
      "metadata": {
        "name": "autoMigrateTablePanel",
        "resourceVersion": "1713545444177",
        "creationTimestamp": "2024-04-19T16:50:44Z"
      },
      "spec": {
        "description": "Migrate old table panel to supported table panel - broken out from autoMigrateOldPanels to enable granular tracking",
        "stage": "preview",
        "codeowner": "@grafana/dataviz-squad",
        "frontend": true
      }
    },
    {
      "metadata": {
        "name": "onPremToCloudMigrations",
        "resourceVersion": "1713545444177",
        "creationTimestamp": "2024-04-19T16:50:44Z"
      },
      "spec": {
        "description": "In-development feature that will allow users to easily migrate their on-prem Grafana instances to Grafana Cloud.",
        "stage": "experimental",
        "codeowner": "@grafana/grafana-operator-experience-squad"
      }
    },
    {
      "metadata": {
        "name": "correlations",
        "resourceVersion": "1713545444177",
        "creationTimestamp": "2024-04-19T16:50:44Z"
      },
      "spec": {
        "description": "Correlations page",
        "stage": "GA",
        "codeowner": "@grafana/explore-squad",
        "allowSelfServe": true
      }
    },
    {
      "metadata": {
        "name": "grpcServer",
        "resourceVersion": "1713545444177",
        "creationTimestamp": "2024-04-19T16:50:44Z"
      },
      "spec": {
        "description": "Run the GRPC server",
        "stage": "preview",
        "codeowner": "@grafana/grafana-app-platform-squad",
        "hideFromAdminPage": true
      }
    },
    {
      "metadata": {
        "name": "unifiedStorage",
        "resourceVersion": "1713545444177",
        "creationTimestamp": "2024-04-19T16:50:44Z"
      },
      "spec": {
        "description": "SQL-based k8s storage",
        "stage": "experimental",
        "codeowner": "@grafana/grafana-app-platform-squad",
        "requiresDevMode": true,
        "requiresRestart": true
      }
    },
    {
      "metadata": {
        "name": "nestedFolderPicker",
        "resourceVersion": "1713545444177",
        "creationTimestamp": "2024-04-19T16:50:44Z"
      },
      "spec": {
        "description": "Enables the new folder picker to work with nested folders. Requires the nestedFolders feature toggle",
        "stage": "GA",
        "codeowner": "@grafana/grafana-frontend-platform",
        "frontend": true,
        "allowSelfServe": true
      }
    },
    {
      "metadata": {
        "name": "editPanelCSVDragAndDrop",
        "resourceVersion": "1713545444177",
        "creationTimestamp": "2024-04-19T16:50:44Z"
      },
      "spec": {
        "description": "Enables drag and drop for CSV and Excel files",
        "stage": "experimental",
        "codeowner": "@grafana/dataviz-squad",
        "frontend": true
      }
    },
    {
      "metadata": {
        "name": "sseGroupByDatasource",
        "resourceVersion": "1713545444177",
        "creationTimestamp": "2024-04-19T16:50:44Z"
      },
      "spec": {
        "description": "Send query to the same datasource in a single request when using server side expressions. The `cloudWatchBatchQueries` feature toggle should be enabled if this used with CloudWatch.",
        "stage": "experimental",
        "codeowner": "@grafana/observability-metrics"
      }
    },
    {
      "metadata": {
        "name": "autoMigrateStatPanel",
        "resourceVersion": "1713545444177",
        "creationTimestamp": "2024-04-19T16:50:44Z"
      },
      "spec": {
        "description": "Migrate old stat panel to supported stat panel - broken out from autoMigrateOldPanels to enable granular tracking",
        "stage": "preview",
        "codeowner": "@grafana/dataviz-squad",
        "frontend": true
      }
    },
    {
      "metadata": {
        "name": "disableAngular",
        "resourceVersion": "1713545444177",
        "creationTimestamp": "2024-04-19T16:50:44Z"
      },
      "spec": {
        "description": "Dynamic flag to disable angular at runtime. The preferred method is to set `angular_support_enabled` to `false` in the [security] settings, which allows you to change the state at runtime.",
        "stage": "preview",
        "codeowner": "@grafana/dataviz-squad",
        "frontend": true,
        "hideFromAdminPage": true
      }
    },
    {
      "metadata": {
        "name": "reportingRetries",
        "resourceVersion": "1713545444177",
        "creationTimestamp": "2024-04-19T16:50:44Z"
      },
      "spec": {
        "description": "Enables rendering retries for the reporting feature",
        "stage": "preview",
        "codeowner": "@grafana/sharing-squad",
        "requiresRestart": true
      }
    },
    {
      "metadata": {
        "name": "accessActionSets",
        "resourceVersion": "1713545444177",
        "creationTimestamp": "2024-04-19T16:50:44Z"
      },
      "spec": {
        "description": "Introduces action sets for resource permissions",
        "stage": "experimental",
        "codeowner": "@grafana/identity-access-team"
      }
    },
    {
      "metadata": {
        "name": "mysqlAnsiQuotes",
        "resourceVersion": "1713545444177",
        "creationTimestamp": "2024-04-19T16:50:44Z"
      },
      "spec": {
        "description": "Use double quotes to escape keyword in a MySQL query",
        "stage": "experimental",
        "codeowner": "@grafana/search-and-storage"
      }
    },
    {
      "metadata": {
        "name": "influxdbBackendMigration",
        "resourceVersion": "1713545444177",
        "creationTimestamp": "2024-04-19T16:50:44Z"
      },
      "spec": {
        "description": "Query InfluxDB InfluxQL without the proxy",
        "stage": "GA",
        "codeowner": "@grafana/observability-metrics",
        "frontend": true
      }
    },
    {
      "metadata": {
        "name": "alertStateHistoryLokiSecondary",
        "resourceVersion": "1713545444177",
        "creationTimestamp": "2024-04-19T16:50:44Z"
      },
      "spec": {
        "description": "Enable Grafana to write alert state history to an external Loki instance in addition to Grafana annotations.",
        "stage": "experimental",
        "codeowner": "@grafana/alerting-squad"
      }
    },
    {
      "metadata": {
        "name": "transformationsVariableSupport",
        "resourceVersion": "1713545444177",
        "creationTimestamp": "2024-04-19T16:50:44Z"
      },
      "spec": {
        "description": "Allows using variables in transformations",
        "stage": "preview",
        "codeowner": "@grafana/dataviz-squad",
        "frontend": true
      }
    },
    {
      "metadata": {
        "name": "lokiStructuredMetadata",
        "resourceVersion": "1713545444177",
        "creationTimestamp": "2024-04-19T16:50:44Z"
      },
      "spec": {
        "description": "Enables the loki data source to request structured metadata from the Loki server",
        "stage": "GA",
        "codeowner": "@grafana/observability-logs"
      }
    },
    {
      "metadata": {
        "name": "managedPluginsInstall",
        "resourceVersion": "1713545444177",
        "creationTimestamp": "2024-04-19T16:50:44Z"
      },
      "spec": {
        "description": "Install managed plugins directly from plugins catalog",
        "stage": "GA",
        "codeowner": "@grafana/plugins-platform-backend"
      }
    },
    {
      "metadata": {
        "name": "alertmanagerRemotePrimary",
        "resourceVersion": "1713545444177",
        "creationTimestamp": "2024-04-19T16:50:44Z"
      },
      "spec": {
        "description": "Enable Grafana to have a remote Alertmanager instance as the primary Alertmanager.",
        "stage": "experimental",
        "codeowner": "@grafana/alerting-squad"
      }
    },
    {
      "metadata": {
        "name": "regressionTransformation",
        "resourceVersion": "1713545444177",
        "creationTimestamp": "2024-04-19T16:50:44Z"
      },
      "spec": {
        "description": "Enables regression analysis transformation",
        "stage": "preview",
        "codeowner": "@grafana/dataviz-squad",
        "frontend": true
      }
    },
    {
      "metadata": {
        "name": "autoMigrateGraphPanel",
        "resourceVersion": "1713545444177",
        "creationTimestamp": "2024-04-19T16:50:44Z"
      },
      "spec": {
        "description": "Migrate old graph panel to supported time series panel - broken out from autoMigrateOldPanels to enable granular tracking",
        "stage": "preview",
        "codeowner": "@grafana/dataviz-squad",
        "frontend": true
      }
    },
    {
      "metadata": {
        "name": "disableSSEDataplane",
        "resourceVersion": "1713545444177",
        "creationTimestamp": "2024-04-19T16:50:44Z"
      },
      "spec": {
        "description": "Disables dataplane specific processing in server side expressions.",
        "stage": "experimental",
        "codeowner": "@grafana/observability-metrics"
      }
    },
    {
      "metadata": {
        "name": "enableElasticsearchBackendQuerying",
        "resourceVersion": "1713545444177",
        "creationTimestamp": "2024-04-19T16:50:44Z"
      },
      "spec": {
        "description": "Enable the processing of queries and responses in the Elasticsearch data source through backend",
        "stage": "GA",
        "codeowner": "@grafana/observability-logs",
        "allowSelfServe": true
      }
    },
    {
      "metadata": {
        "name": "flameGraphItemCollapsing",
        "resourceVersion": "1713545444177",
        "creationTimestamp": "2024-04-19T16:50:44Z"
      },
      "spec": {
        "description": "Allow collapsing of flame graph items",
        "stage": "experimental",
        "codeowner": "@grafana/observability-traces-and-profiling",
        "frontend": true
      }
    },
    {
      "metadata": {
        "name": "influxqlStreamingParser",
        "resourceVersion": "1713545444177",
        "creationTimestamp": "2024-04-19T16:50:44Z"
      },
      "spec": {
        "description": "Enable streaming JSON parser for InfluxDB datasource InfluxQL query language",
        "stage": "experimental",
        "codeowner": "@grafana/observability-metrics"
      }
    },
    {
      "metadata": {
        "name": "dataplaneFrontendFallback",
        "resourceVersion": "1713545444177",
        "creationTimestamp": "2024-04-19T16:50:44Z"
      },
      "spec": {
        "description": "Support dataplane contract field name change for transformations and field name matchers where the name is different",
        "stage": "GA",
        "codeowner": "@grafana/observability-metrics",
        "frontend": true,
        "allowSelfServe": true
      }
    },
    {
      "metadata": {
        "name": "pluginsFrontendSandbox",
        "resourceVersion": "1713545444177",
        "creationTimestamp": "2024-04-19T16:50:44Z"
      },
      "spec": {
        "description": "Enables the plugins frontend sandbox",
        "stage": "experimental",
        "codeowner": "@grafana/plugins-platform-backend",
        "frontend": true
      }
    },
    {
      "metadata": {
        "name": "lokiQueryHints",
        "resourceVersion": "1713545444177",
        "creationTimestamp": "2024-04-19T16:50:44Z"
      },
      "spec": {
        "description": "Enables query hints for Loki",
        "stage": "GA",
        "codeowner": "@grafana/observability-logs",
        "frontend": true
      }
    },
    {
      "metadata": {
        "name": "autoMigrateWorldmapPanel",
        "resourceVersion": "1713545444177",
        "creationTimestamp": "2024-04-19T16:50:44Z"
      },
      "spec": {
        "description": "Migrate old worldmap panel to supported geomap panel - broken out from autoMigrateOldPanels to enable granular tracking",
        "stage": "preview",
        "codeowner": "@grafana/dataviz-squad",
        "frontend": true
      }
    },
    {
      "metadata": {
        "name": "nestedFolders",
        "resourceVersion": "1713545444177",
        "creationTimestamp": "2024-04-19T16:50:44Z"
      },
      "spec": {
        "description": "Enable folder nesting",
        "stage": "GA",
        "codeowner": "@grafana/search-and-storage"
      }
    },
    {
      "metadata": {
        "name": "enableDatagridEditing",
        "resourceVersion": "1713545444177",
        "creationTimestamp": "2024-04-19T16:50:44Z"
      },
      "spec": {
        "description": "Enables the edit functionality in the datagrid panel",
        "stage": "preview",
        "codeowner": "@grafana/dataviz-squad",
        "frontend": true
      }
    },
    {
      "metadata": {
        "name": "featureToggleAdminPage",
        "resourceVersion": "1713545444177",
        "creationTimestamp": "2024-04-19T16:50:44Z"
      },
      "spec": {
        "description": "Enable admin page for managing feature toggles from the Grafana front-end",
        "stage": "experimental",
        "codeowner": "@grafana/grafana-operator-experience-squad",
        "requiresRestart": true
      }
    },
    {
      "metadata": {
        "name": "prometheusConfigOverhaulAuth",
        "resourceVersion": "1713545444177",
        "creationTimestamp": "2024-04-19T16:50:44Z"
      },
      "spec": {
        "description": "Update the Prometheus configuration page with the new auth component",
        "stage": "GA",
        "codeowner": "@grafana/observability-metrics"
      }
    },
    {
      "metadata": {
        "name": "dashboardScene",
        "resourceVersion": "1713545444177",
        "creationTimestamp": "2024-04-19T16:50:44Z"
      },
      "spec": {
        "description": "Enables dashboard rendering using scenes for all roles",
        "stage": "experimental",
        "codeowner": "@grafana/dashboards-squad",
        "frontend": true
      }
    },
    {
      "metadata": {
        "name": "logsInfiniteScrolling",
        "resourceVersion": "1713545444177",
        "creationTimestamp": "2024-04-19T16:50:44Z"
      },
      "spec": {
        "description": "Enables infinite scrolling for the Logs panel in Explore and Dashboards",
        "stage": "experimental",
        "codeowner": "@grafana/observability-logs",
        "frontend": true
      }
    },
    {
      "metadata": {
        "name": "kubernetesAggregator",
        "resourceVersion": "1713545444177",
        "creationTimestamp": "2024-04-19T16:50:44Z"
      },
      "spec": {
        "description": "Enable grafana aggregator",
        "stage": "experimental",
        "codeowner": "@grafana/grafana-app-platform-squad",
        "requiresRestart": true
      }
    },
    {
      "metadata": {
        "name": "alertStateHistoryLokiOnly",
        "resourceVersion": "1713545444177",
        "creationTimestamp": "2024-04-19T16:50:44Z"
      },
      "spec": {
        "description": "Disable Grafana alerts from emitting annotations when a remote Loki instance is available.",
        "stage": "experimental",
        "codeowner": "@grafana/alerting-squad"
      }
    },
    {
      "metadata": {
        "name": "faroDatasourceSelector",
        "resourceVersion": "1713545444177",
        "creationTimestamp": "2024-04-19T16:50:44Z"
      },
      "spec": {
        "description": "Enable the data source selector within the Frontend Apps section of the Frontend Observability",
        "stage": "preview",
        "codeowner": "@grafana/app-o11y",
        "frontend": true
      }
    },
    {
      "metadata": {
        "name": "frontendSandboxMonitorOnly",
        "resourceVersion": "1713545444177",
        "creationTimestamp": "2024-04-19T16:50:44Z"
      },
      "spec": {
        "description": "Enables monitor only in the plugin frontend sandbox (if enabled)",
        "stage": "experimental",
        "codeowner": "@grafana/plugins-platform-backend",
        "frontend": true
      }
    },
    {
      "metadata": {
        "name": "annotationPermissionUpdate",
        "resourceVersion": "1713545444177",
        "creationTimestamp": "2024-04-19T16:50:44Z"
      },
      "spec": {
        "description": "Change the way annotation permissions work by scoping them to folders and dashboards.",
        "stage": "GA",
        "codeowner": "@grafana/identity-access-team"
      }
    },
    {
      "metadata": {
        "name": "panelFilterVariable",
        "resourceVersion": "1713545444177",
        "creationTimestamp": "2024-04-19T16:50:44Z"
      },
      "spec": {
        "description": "Enables use of the `systemPanelFilterVar` variable to filter panels in a dashboard",
        "stage": "experimental",
        "codeowner": "@grafana/dashboards-squad",
        "frontend": true,
        "hideFromDocs": true
      }
    },
    {
      "metadata": {
        "name": "groupByVariable",
        "resourceVersion": "1713545444177",
        "creationTimestamp": "2024-04-19T16:50:44Z"
      },
      "spec": {
        "description": "Enable groupBy variable support in scenes dashboards",
        "stage": "experimental",
        "codeowner": "@grafana/dashboards-squad",
        "hideFromAdminPage": true,
        "hideFromDocs": true
      }
    },
    {
      "metadata": {
        "name": "lokiQuerySplittingConfig",
        "resourceVersion": "1713545444177",
        "creationTimestamp": "2024-04-19T16:50:44Z"
      },
      "spec": {
        "description": "Give users the option to configure split durations for Loki queries",
        "stage": "experimental",
        "codeowner": "@grafana/observability-logs",
        "frontend": true
      }
    },
    {
      "metadata": {
        "name": "lokiLogsDataplane",
        "resourceVersion": "1713545444177",
        "creationTimestamp": "2024-04-19T16:50:44Z"
      },
      "spec": {
        "description": "Changes logs responses from Loki to be compliant with the dataplane specification.",
        "stage": "experimental",
        "codeowner": "@grafana/observability-logs"
      }
    },
    {
      "metadata": {
        "name": "dashboardSceneSolo",
        "resourceVersion": "1713545444177",
        "creationTimestamp": "2024-04-19T16:50:44Z"
      },
      "spec": {
        "description": "Enables rendering dashboards using scenes for solo panels",
        "stage": "experimental",
        "codeowner": "@grafana/dashboards-squad",
        "frontend": true
      }
    },
    {
      "metadata": {
        "name": "alertingSimplifiedRouting",
        "resourceVersion": "1713545444177",
        "creationTimestamp": "2024-04-19T16:50:44Z"
      },
      "spec": {
        "description": "Enables users to easily configure alert notifications by specifying a contact point directly when editing or creating an alert rule",
        "stage": "GA",
        "codeowner": "@grafana/alerting-squad"
      }
    },
    {
      "metadata": {
        "name": "authAPIAccessTokenAuth",
        "resourceVersion": "1713545444177",
        "creationTimestamp": "2024-04-19T16:50:44Z"
      },
      "spec": {
        "description": "Enables the use of Auth API access tokens for authentication",
        "stage": "experimental",
        "codeowner": "@grafana/identity-access-team",
        "hideFromAdminPage": true,
        "hideFromDocs": true
      }
    },
    {
      "metadata": {
        "name": "prometheusDataplane",
        "resourceVersion": "1713545444177",
        "creationTimestamp": "2024-04-19T16:50:44Z"
      },
      "spec": {
        "description": "Changes responses to from Prometheus to be compliant with the dataplane specification. In particular, when this feature toggle is active, the numeric `Field.Name` is set from 'Value' to the value of the `__name__` label.",
        "stage": "GA",
        "codeowner": "@grafana/observability-metrics",
        "allowSelfServe": true
      }
    },
    {
      "metadata": {
        "name": "prometheusCodeModeMetricNamesSearch",
        "resourceVersion": "1713545444177",
        "creationTimestamp": "2024-04-19T16:50:44Z"
      },
      "spec": {
        "description": "Enables search for metric names in Code Mode, to improve performance when working with an enormous number of metric names",
        "stage": "experimental",
        "codeowner": "@grafana/observability-metrics",
        "frontend": true
      }
    },
    {
      "metadata": {
        "name": "lokiQuerySplitting",
        "resourceVersion": "1713545444177",
        "creationTimestamp": "2024-04-19T16:50:44Z"
      },
      "spec": {
        "description": "Split large interval queries into subqueries with smaller time intervals",
        "stage": "GA",
        "codeowner": "@grafana/observability-logs",
        "frontend": true,
        "allowSelfServe": true
      }
    },
    {
      "metadata": {
        "name": "awsDatasourcesTempCredentials",
        "resourceVersion": "1713545444177",
        "creationTimestamp": "2024-04-19T16:50:44Z"
      },
      "spec": {
        "description": "Support temporary security credentials in AWS plugins for Grafana Cloud customers",
        "stage": "experimental",
        "codeowner": "@grafana/aws-datasources"
      }
    },
    {
      "metadata": {
        "name": "grafanaAPIServerWithExperimentalAPIs",
        "resourceVersion": "1713545444177",
        "creationTimestamp": "2024-04-19T16:50:44Z"
      },
      "spec": {
        "description": "Register experimental APIs with the k8s API server",
        "stage": "experimental",
        "codeowner": "@grafana/grafana-app-platform-squad",
        "requiresDevMode": true,
        "requiresRestart": true
      }
    },
    {
      "metadata": {
        "name": "pluginsSkipHostEnvVars",
        "resourceVersion": "1713545444177",
        "creationTimestamp": "2024-04-19T16:50:44Z"
      },
      "spec": {
        "description": "Disables passing host environment variable to plugin processes",
        "stage": "experimental",
        "codeowner": "@grafana/plugins-platform-backend"
      }
    },
    {
      "metadata": {
        "name": "alertingSaveStatePeriodic",
        "resourceVersion": "1713545444177",
        "creationTimestamp": "2024-04-19T16:50:44Z"
      },
      "spec": {
        "description": "Writes the state periodically to the database, asynchronous to rule evaluation",
        "stage": "privatePreview",
        "codeowner": "@grafana/alerting-squad"
      }
    },
    {
      "metadata": {
        "name": "expressionParser",
        "resourceVersion": "1713545444177",
        "creationTimestamp": "2024-04-19T16:50:44Z"
      },
      "spec": {
        "description": "Enable new expression parser",
        "stage": "experimental",
        "codeowner": "@grafana/grafana-app-platform-squad",
        "requiresRestart": true
      }
    },
    {
      "metadata": {
        "name": "disableSecretsCompatibility",
        "resourceVersion": "1713545444177",
        "creationTimestamp": "2024-04-19T16:50:44Z"
      },
      "spec": {
        "description": "Disable duplicated secret storage in legacy tables",
        "stage": "experimental",
        "codeowner": "@grafana/hosted-grafana-team",
        "requiresRestart": true
      }
    },
    {
      "metadata": {
        "name": "cloudWatchCrossAccountQuerying",
        "resourceVersion": "1713545444177",
        "creationTimestamp": "2024-04-19T16:50:44Z"
      },
      "spec": {
        "description": "Enables cross-account querying in CloudWatch datasources",
        "stage": "GA",
        "codeowner": "@grafana/aws-datasources",
        "allowSelfServe": true
      }
    },
    {
      "metadata": {
        "name": "mlExpressions",
        "resourceVersion": "1713545444177",
        "creationTimestamp": "2024-04-19T16:50:44Z"
      },
      "spec": {
        "description": "Enable support for Machine Learning in server-side expressions",
        "stage": "experimental",
        "codeowner": "@grafana/alerting-squad"
      }
    },
    {
      "metadata": {
        "name": "externalCorePlugins",
        "resourceVersion": "1713545444177",
        "creationTimestamp": "2024-04-19T16:50:44Z"
      },
      "spec": {
        "description": "Allow core plugins to be loaded as external",
        "stage": "experimental",
        "codeowner": "@grafana/plugins-platform-backend"
      }
    },
    {
      "metadata": {
        "name": "idForwarding",
        "resourceVersion": "1713545444177",
        "creationTimestamp": "2024-04-19T16:50:44Z"
      },
      "spec": {
        "description": "Generate signed id token for identity that can be forwarded to plugins and external services",
        "stage": "experimental",
        "codeowner": "@grafana/identity-access-team"
      }
    },
    {
      "metadata": {
        "name": "kubernetesSnapshots",
        "resourceVersion": "1713545444177",
        "creationTimestamp": "2024-04-19T16:50:44Z"
      },
      "spec": {
        "description": "Routes snapshot requests from /api to the /apis endpoint",
        "stage": "experimental",
        "codeowner": "@grafana/grafana-app-platform-squad",
        "requiresRestart": true
      }
    },
    {
      "metadata": {
        "name": "prometheusPromQAIL",
        "resourceVersion": "1713545444177",
        "creationTimestamp": "2024-04-19T16:50:44Z"
      },
      "spec": {
        "description": "Prometheus and AI/ML to assist users in creating a query",
        "stage": "experimental",
        "codeowner": "@grafana/observability-metrics",
        "frontend": true
      }
    },
    {
      "metadata": {
        "name": "recordedQueriesMulti",
        "resourceVersion": "1713545444177",
        "creationTimestamp": "2024-04-19T16:50:44Z"
      },
      "spec": {
        "description": "Enables writing multiple items from a single query within Recorded Queries",
        "stage": "GA",
        "codeowner": "@grafana/observability-metrics"
      }
    },
    {
      "metadata": {
        "name": "logsExploreTableVisualisation",
        "resourceVersion": "1713545444177",
        "creationTimestamp": "2024-04-19T16:50:44Z"
      },
      "spec": {
        "description": "A table visualisation for logs in Explore",
        "stage": "GA",
        "codeowner": "@grafana/observability-logs",
        "frontend": true
      }
    },
    {
      "metadata": {
        "name": "formatString",
        "resourceVersion": "1713545444177",
        "creationTimestamp": "2024-04-19T16:50:44Z"
      },
      "spec": {
        "description": "Enable format string transformer",
        "stage": "preview",
        "codeowner": "@grafana/dataviz-squad",
        "frontend": true
      }
    },
    {
      "metadata": {
        "name": "ssoSettingsApi",
        "resourceVersion": "1713545444177",
        "creationTimestamp": "2024-04-19T16:50:44Z"
      },
      "spec": {
        "description": "Enables the SSO settings API and the OAuth configuration UIs in Grafana",
        "stage": "preview",
        "codeowner": "@grafana/identity-access-team",
        "allowSelfServe": true
      }
    },
    {
      "metadata": {
        "name": "cloudWatchNewLabelParsing",
        "resourceVersion": "1713545444177",
        "creationTimestamp": "2024-04-19T16:50:44Z"
      },
      "spec": {
        "description": "Updates CloudWatch label parsing to be more accurate",
        "stage": "GA",
        "codeowner": "@grafana/aws-datasources"
      }
    },
    {
      "metadata": {
        "name": "lokiMetricDataplane",
        "resourceVersion": "1713545444177",
        "creationTimestamp": "2024-04-19T16:50:44Z"
      },
      "spec": {
        "description": "Changes metric responses from Loki to be compliant with the dataplane specification.",
        "stage": "GA",
        "codeowner": "@grafana/observability-logs",
        "allowSelfServe": true
      }
    },
    {
      "metadata": {
        "name": "alertingInsights",
        "resourceVersion": "1713545444177",
        "creationTimestamp": "2024-04-19T16:50:44Z"
      },
      "spec": {
        "description": "Show the new alerting insights landing page",
        "stage": "GA",
        "codeowner": "@grafana/alerting-squad",
        "frontend": true,
        "hideFromAdminPage": true
      }
    },
    {
      "metadata": {
        "name": "awsAsyncQueryCaching",
        "resourceVersion": "1713545444177",
        "creationTimestamp": "2024-04-19T16:50:44Z"
      },
      "spec": {
        "description": "Enable caching for async queries for Redshift and Athena. Requires that the datasource has caching and async query support enabled",
        "stage": "GA",
        "codeowner": "@grafana/aws-datasources"
      }
    },
    {
      "metadata": {
        "name": "libraryPanelRBAC",
        "resourceVersion": "1713545444177",
        "creationTimestamp": "2024-04-19T16:50:44Z"
      },
      "spec": {
        "description": "Enables RBAC support for library panels",
        "stage": "experimental",
        "codeowner": "@grafana/dashboards-squad",
        "requiresRestart": true
      }
    },
    {
      "metadata": {
        "name": "externalServiceAccounts",
        "resourceVersion": "1713545444177",
        "creationTimestamp": "2024-04-19T16:50:44Z"
      },
      "spec": {
        "description": "Automatic service account and token setup for plugins",
        "stage": "preview",
        "codeowner": "@grafana/identity-access-team",
        "hideFromAdminPage": true
      }
    },
    {
      "metadata": {
        "name": "cloudRBACRoles",
        "resourceVersion": "1713545444177",
        "creationTimestamp": "2024-04-19T16:50:44Z"
      },
      "spec": {
        "description": "Enabled grafana cloud specific RBAC roles",
        "stage": "experimental",
        "codeowner": "@grafana/identity-access-team",
        "requiresRestart": true,
        "hideFromDocs": true
      }
    },
    {
      "metadata": {
        "name": "sqlExpressions",
        "resourceVersion": "1713545444177",
        "creationTimestamp": "2024-04-19T16:50:44Z"
      },
      "spec": {
        "description": "Enables using SQL and DuckDB functions as Expressions.",
        "stage": "experimental",
        "codeowner": "@grafana/grafana-app-platform-squad"
      }
    },
    {
      "metadata": {
        "name": "scenes",
        "resourceVersion": "1713545444177",
        "creationTimestamp": "2024-04-19T16:50:44Z"
      },
      "spec": {
        "description": "Experimental framework to build interactive dashboards",
        "stage": "experimental",
        "codeowner": "@grafana/dashboards-squad",
        "frontend": true
      }
    },
    {
      "metadata": {
        "name": "alertStateHistoryLokiPrimary",
        "resourceVersion": "1713545444177",
        "creationTimestamp": "2024-04-19T16:50:44Z"
      },
      "spec": {
        "description": "Enable a remote Loki instance as the primary source for state history reads.",
        "stage": "experimental",
        "codeowner": "@grafana/alerting-squad"
      }
    },
    {
      "metadata": {
        "name": "transformationsRedesign",
        "resourceVersion": "1713545444177",
        "creationTimestamp": "2024-04-19T16:50:44Z"
      },
      "spec": {
        "description": "Enables the transformations redesign",
        "stage": "GA",
        "codeowner": "@grafana/observability-metrics",
        "frontend": true,
        "allowSelfServe": true
      }
    },
    {
      "metadata": {
        "name": "recoveryThreshold",
        "resourceVersion": "1713545444177",
        "creationTimestamp": "2024-04-19T16:50:44Z"
      },
      "spec": {
        "description": "Enables feature recovery threshold (aka hysteresis) for threshold server-side expression",
        "stage": "GA",
        "codeowner": "@grafana/alerting-squad",
        "requiresRestart": true
      }
    },
    {
      "metadata": {
        "name": "panelTitleSearchInV1",
        "resourceVersion": "1713545444177",
        "creationTimestamp": "2024-04-19T16:50:44Z"
      },
      "spec": {
        "description": "Enable searching for dashboards using panel title in search v1",
        "stage": "experimental",
        "codeowner": "@grafana/search-and-storage",
        "requiresDevMode": true
      }
    },
    {
      "metadata": {
        "name": "alertmanagerRemoteSecondary",
        "resourceVersion": "1713545444177",
        "creationTimestamp": "2024-04-19T16:50:44Z"
      },
      "spec": {
        "description": "Enable Grafana to sync configuration and state with a remote Alertmanager.",
        "stage": "experimental",
        "codeowner": "@grafana/alerting-squad"
      }
    },
    {
      "metadata": {
        "name": "publicDashboardsScene",
        "resourceVersion": "1713545444177",
        "creationTimestamp": "2024-04-19T16:50:44Z"
      },
      "spec": {
        "description": "Enables public dashboard rendering using scenes",
        "stage": "experimental",
        "codeowner": "@grafana/sharing-squad",
        "frontend": true
      }
    },
    {
      "metadata": {
        "name": "prometheusIncrementalQueryInstrumentation",
        "resourceVersion": "1713545444177",
        "creationTimestamp": "2024-04-19T16:50:44Z"
      },
      "spec": {
        "description": "Adds RudderStack events to incremental queries",
        "stage": "experimental",
        "codeowner": "@grafana/observability-metrics",
        "frontend": true
      }
    },
    {
      "metadata": {
        "name": "alertingBacktesting",
        "resourceVersion": "1713545444177",
        "creationTimestamp": "2024-04-19T16:50:44Z"
      },
      "spec": {
        "description": "Rule backtesting API for alerting",
        "stage": "experimental",
        "codeowner": "@grafana/alerting-squad"
      }
    },
    {
      "metadata": {
        "name": "logsContextDatasourceUi",
        "resourceVersion": "1713545444177",
        "creationTimestamp": "2024-04-19T16:50:44Z"
      },
      "spec": {
        "description": "Allow datasource to provide custom UI for context view",
        "stage": "GA",
        "codeowner": "@grafana/observability-logs",
        "frontend": true,
        "allowSelfServe": true
      }
    },
    {
      "metadata": {
        "name": "refactorVariablesTimeRange",
        "resourceVersion": "1713545444177",
        "creationTimestamp": "2024-04-19T16:50:44Z"
      },
      "spec": {
        "description": "Refactor time range variables flow to reduce number of API calls made when query variables are chained",
        "stage": "preview",
        "codeowner": "@grafana/dashboards-squad",
        "hideFromAdminPage": true
      }
    },
    {
      "metadata": {
        "name": "extraThemes",
        "resourceVersion": "1713545444177",
        "creationTimestamp": "2024-04-19T16:50:44Z"
      },
      "spec": {
        "description": "Enables extra themes",
        "stage": "experimental",
        "codeowner": "@grafana/grafana-frontend-platform",
        "frontend": true
      }
    },
    {
      "metadata": {
        "name": "metricsSummary",
        "resourceVersion": "1713545444177",
        "creationTimestamp": "2024-04-19T16:50:44Z"
      },
      "spec": {
        "description": "Enables metrics summary queries in the Tempo data source",
        "stage": "experimental",
        "codeowner": "@grafana/observability-traces-and-profiling",
        "frontend": true
      }
    },
    {
      "metadata": {
        "name": "panelMonitoring",
        "resourceVersion": "1713545444177",
        "creationTimestamp": "2024-04-19T16:50:44Z"
      },
      "spec": {
        "description": "Enables panel monitoring through logs and measurements",
        "stage": "GA",
        "codeowner": "@grafana/dataviz-squad",
        "frontend": true
      }
    },
    {
      "metadata": {
        "name": "showDashboardValidationWarnings",
        "resourceVersion": "1713545444177",
        "creationTimestamp": "2024-04-19T16:50:44Z"
      },
      "spec": {
        "description": "Show warnings when dashboards do not validate against the schema",
        "stage": "experimental",
        "codeowner": "@grafana/dashboards-squad"
      }
    },
    {
      "metadata": {
        "name": "accessControlOnCall",
        "resourceVersion": "1713545444177",
        "creationTimestamp": "2024-04-19T16:50:44Z"
      },
      "spec": {
        "description": "Access control primitives for OnCall",
        "stage": "preview",
        "codeowner": "@grafana/identity-access-team",
        "hideFromAdminPage": true
      }
    },
    {
      "metadata": {
        "name": "queryServiceRewrite",
        "resourceVersion": "1713545444177",
        "creationTimestamp": "2024-04-19T16:50:44Z"
      },
      "spec": {
        "description": "Rewrite requests targeting /ds/query to the query service",
        "stage": "experimental",
        "codeowner": "@grafana/grafana-app-platform-squad",
        "requiresRestart": true
      }
    },
    {
      "metadata": {
        "name": "canvasPanelPanZoom",
        "resourceVersion": "1713545444177",
        "creationTimestamp": "2024-04-19T16:50:44Z"
      },
      "spec": {
        "description": "Allow pan and zoom in canvas panel",
        "stage": "preview",
        "codeowner": "@grafana/dataviz-squad",
        "frontend": true
      }
    },
    {
      "metadata": {
        "name": "tableSharedCrosshair",
        "resourceVersion": "1713545444177",
        "creationTimestamp": "2024-04-19T16:50:44Z"
      },
      "spec": {
        "description": "Enables shared crosshair in table panel",
        "stage": "experimental",
        "codeowner": "@grafana/dataviz-squad",
        "frontend": true
      }
    },
    {
      "metadata": {
        "name": "kubernetesFeatureToggles",
        "resourceVersion": "1713545444177",
        "creationTimestamp": "2024-04-19T16:50:44Z"
      },
      "spec": {
        "description": "Use the kubernetes API for feature toggle management in the frontend",
        "stage": "experimental",
        "codeowner": "@grafana/grafana-operator-experience-squad",
        "frontend": true,
        "hideFromAdminPage": true
      }
    },
    {
      "metadata": {
        "name": "featureHighlights",
        "resourceVersion": "1713545444177",
        "creationTimestamp": "2024-04-19T16:50:44Z"
      },
      "spec": {
        "description": "Highlight Grafana Enterprise features",
        "stage": "GA",
        "codeowner": "@grafana/grafana-as-code",
        "allowSelfServe": true
      }
    },
    {
      "metadata": {
        "name": "datasourceQueryMultiStatus",
        "resourceVersion": "1713545444177",
        "creationTimestamp": "2024-04-19T16:50:44Z"
      },
      "spec": {
        "description": "Introduce HTTP 207 Multi Status for api/ds/query",
        "stage": "experimental",
        "codeowner": "@grafana/plugins-platform-backend"
      }
    },
    {
      "metadata": {
        "name": "scopeFilters",
        "resourceVersion": "1713545444177",
        "creationTimestamp": "2024-04-19T16:50:44Z"
      },
      "spec": {
        "description": "Enables the use of scope filters in Grafana",
        "stage": "experimental",
        "codeowner": "@grafana/dashboards-squad",
        "hideFromAdminPage": true,
        "hideFromDocs": true
      }
    },
    {
      "metadata": {
        "name": "publicDashboardsEmailSharing",
        "resourceVersion": "1713545444177",
        "creationTimestamp": "2024-04-19T16:50:44Z"
      },
      "spec": {
        "description": "Enables public dashboard sharing to be restricted to only allowed emails",
        "stage": "preview",
        "codeowner": "@grafana/sharing-squad",
        "hideFromAdminPage": true,
        "hideFromDocs": true
      }
    },
    {
      "metadata": {
        "name": "newPDFRendering",
        "resourceVersion": "1713545444177",
        "creationTimestamp": "2024-04-19T16:50:44Z"
      },
      "spec": {
        "description": "New implementation for the dashboard-to-PDF rendering",
        "stage": "preview",
        "codeowner": "@grafana/sharing-squad"
      }
    },
    {
      "metadata": {
        "name": "lokiRunQueriesInParallel",
        "resourceVersion": "1713545444177",
        "creationTimestamp": "2024-04-19T16:50:44Z"
      },
      "spec": {
        "description": "Enables running Loki queries in parallel",
        "stage": "privatePreview",
        "codeowner": "@grafana/observability-logs"
      }
    },
    {
      "metadata": {
        "name": "queryService",
        "resourceVersion": "1713545444177",
        "creationTimestamp": "2024-04-19T16:50:44Z"
      },
      "spec": {
        "description": "Register /apis/query.grafana.app/ -- will eventually replace /api/ds/query",
        "stage": "experimental",
        "codeowner": "@grafana/grafana-app-platform-squad",
        "requiresRestart": true
      }
    },
    {
      "metadata": {
        "name": "cloudWatchBatchQueries",
        "resourceVersion": "1713545444177",
        "creationTimestamp": "2024-04-19T16:50:44Z"
      },
      "spec": {
        "description": "Runs CloudWatch metrics queries as separate batches",
        "stage": "preview",
        "codeowner": "@grafana/aws-datasources"
      }
    },
    {
      "metadata": {
        "name": "betterPageScrolling",
        "resourceVersion": "1713545444177",
        "creationTimestamp": "2024-04-19T16:50:44Z"
      },
      "spec": {
        "description": "Removes CustomScrollbar from the UI, relying on native browser scrollbars",
        "stage": "GA",
        "codeowner": "@grafana/grafana-frontend-platform",
        "frontend": true
      }
    },
    {
      "metadata": {
        "name": "panelTitleSearch",
        "resourceVersion": "1713545444177",
        "creationTimestamp": "2024-04-19T16:50:44Z"
      },
      "spec": {
        "description": "Search for dashboards using panel title",
        "stage": "preview",
        "codeowner": "@grafana/grafana-app-platform-squad",
        "hideFromAdminPage": true
      }
    },
    {
      "metadata": {
        "name": "autoMigrateOldPanels",
        "resourceVersion": "1713545444177",
        "creationTimestamp": "2024-04-19T16:50:44Z"
      },
      "spec": {
        "description": "Migrate old angular panels to supported versions (graph, table-old, worldmap, etc)",
        "stage": "preview",
        "codeowner": "@grafana/dataviz-squad",
        "frontend": true
      }
    },
    {
      "metadata": {
        "name": "dashgpt",
        "resourceVersion": "1713545444177",
        "creationTimestamp": "2024-04-19T16:50:44Z"
      },
      "spec": {
        "description": "Enable AI powered features in dashboards",
        "stage": "GA",
        "codeowner": "@grafana/dashboards-squad",
        "frontend": true
      }
    },
    {
      "metadata": {
        "name": "dashboardSceneForViewers",
        "resourceVersion": "1713545444177",
        "creationTimestamp": "2024-04-19T16:50:44Z"
      },
      "spec": {
        "description": "Enables dashboard rendering using Scenes for viewer roles",
        "stage": "experimental",
        "codeowner": "@grafana/dashboards-squad",
        "frontend": true
      }
    },
    {
      "metadata": {
        "name": "queryOverLive",
        "resourceVersion": "1713545444177",
        "creationTimestamp": "2024-04-19T16:50:44Z"
      },
      "spec": {
        "description": "Use Grafana Live WebSocket to execute backend queries",
        "stage": "experimental",
        "codeowner": "@grafana/grafana-app-platform-squad",
        "frontend": true
      }
    },
    {
      "metadata": {
        "name": "lokiExperimentalStreaming",
        "resourceVersion": "1713545444177",
        "creationTimestamp": "2024-04-19T16:50:44Z"
      },
      "spec": {
        "description": "Support new streaming approach for loki (prototype, needs special loki build)",
        "stage": "experimental",
        "codeowner": "@grafana/observability-logs"
      }
    },
    {
      "metadata": {
        "name": "queryServiceFromUI",
        "resourceVersion": "1713545444177",
        "creationTimestamp": "2024-04-19T16:50:44Z"
      },
      "spec": {
        "description": "Routes requests to the new query service",
        "stage": "experimental",
        "codeowner": "@grafana/grafana-app-platform-squad",
        "frontend": true
      }
    },
    {
      "metadata": {
        "name": "exploreMetrics",
        "resourceVersion": "1713545444177",
        "creationTimestamp": "2024-04-19T16:50:44Z"
      },
      "spec": {
        "description": "Enables the new Explore Metrics core app",
        "stage": "GA",
        "codeowner": "@grafana/dashboards-squad",
        "frontend": true
      }
    },
    {
      "metadata": {
        "name": "newDashboardWithFiltersAndGroupBy",
        "resourceVersion": "1713545444177",
        "creationTimestamp": "2024-04-19T16:50:44Z"
      },
      "spec": {
        "description": "Enables filters and group by variables on all new dashboards. Variables are added only if default data source supports filtering.",
        "stage": "experimental",
        "codeowner": "@grafana/dashboards-squad",
        "hideFromAdminPage": true,
        "hideFromDocs": true
      }
    },
    {
      "metadata": {
        "name": "individualCookiePreferences",
        "resourceVersion": "1713545444177",
        "creationTimestamp": "2024-04-19T16:50:44Z"
      },
      "spec": {
        "description": "Support overriding cookie preferences per user",
        "stage": "experimental",
        "codeowner": "@grafana/grafana-backend-group"
      }
    },
    {
      "metadata": {
        "name": "alertingNoDataErrorExecution",
        "resourceVersion": "1713545444177",
        "creationTimestamp": "2024-04-19T16:50:44Z"
      },
      "spec": {
        "description": "Changes how Alerting state manager handles execution of NoData/Error",
        "stage": "GA",
        "codeowner": "@grafana/alerting-squad",
        "requiresRestart": true
      }
    },
    {
      "metadata": {
        "name": "disableNumericMetricsSortingInExpressions",
        "resourceVersion": "1713545444177",
        "creationTimestamp": "2024-04-19T16:50:44Z"
      },
      "spec": {
        "description": "In server-side expressions, disable the sorting of numeric-kind metrics by their metric name or labels.",
        "stage": "experimental",
        "codeowner": "@grafana/observability-metrics",
        "requiresRestart": true
      }
    },
    {
      "metadata": {
        "name": "logRequestsInstrumentedAsUnknown",
        "resourceVersion": "1713545444177",
        "creationTimestamp": "2024-04-19T16:50:44Z"
      },
      "spec": {
        "description": "Logs the path for requests that are instrumented as unknown",
        "stage": "experimental",
        "codeowner": "@grafana/hosted-grafana-team"
      }
    },
    {
      "metadata": {
        "name": "vizAndWidgetSplit",
        "resourceVersion": "1713545444177",
        "creationTimestamp": "2024-04-19T16:50:44Z"
      },
      "spec": {
        "description": "Split panels between visualizations and widgets",
        "stage": "experimental",
        "codeowner": "@grafana/dashboards-squad",
        "frontend": true
      }
    },
    {
      "metadata": {
        "name": "pluginsAPIMetrics",
        "resourceVersion": "1713545444177",
        "creationTimestamp": "2024-04-19T16:50:44Z"
      },
      "spec": {
        "description": "Sends metrics of public grafana packages usage by plugins",
        "stage": "experimental",
        "codeowner": "@grafana/plugins-platform-backend",
        "frontend": true
      }
    },
    {
      "metadata": {
        "name": "alertmanagerRemoteOnly",
        "resourceVersion": "1713545444177",
        "creationTimestamp": "2024-04-19T16:50:44Z"
      },
      "spec": {
        "description": "Disable the internal Alertmanager and only use the external one defined.",
        "stage": "experimental",
        "codeowner": "@grafana/alerting-squad"
      }
    },
    {
      "metadata": {
        "name": "jitterAlertRulesWithinGroups",
        "resourceVersion": "1713545444177",
        "creationTimestamp": "2024-04-19T16:50:44Z"
      },
      "spec": {
        "description": "Distributes alert rule evaluations more evenly over time, including spreading out rules within the same group",
        "stage": "preview",
        "codeowner": "@grafana/alerting-squad",
        "requiresRestart": true,
        "hideFromDocs": true
      }
    },
    {
      "metadata": {
        "name": "promQLScope",
        "resourceVersion": "1713545444177",
        "creationTimestamp": "2024-04-19T16:50:44Z"
      },
      "spec": {
        "description": "In-development feature that will allow injection of labels into prometheus queries.",
        "stage": "experimental",
        "codeowner": "@grafana/observability-metrics"
      }
    },
    {
      "metadata": {
        "name": "influxdbRunQueriesInParallel",
        "resourceVersion": "1713545444177",
        "creationTimestamp": "2024-04-19T16:50:44Z"
      },
      "spec": {
        "description": "Enables running InfluxDB Influxql queries in parallel",
        "stage": "privatePreview",
        "codeowner": "@grafana/observability-metrics"
      }
    },
    {
      "metadata": {
        "name": "traceQLStreaming",
        "resourceVersion": "1713545444177",
        "creationTimestamp": "2024-04-19T16:50:44Z"
      },
      "spec": {
        "description": "Enables response streaming of TraceQL queries of the Tempo data source",
        "stage": "GA",
        "codeowner": "@grafana/observability-traces-and-profiling",
        "frontend": true
      }
    },
    {
      "metadata": {
        "name": "newFolderPicker",
        "resourceVersion": "1713545444177",
        "creationTimestamp": "2024-04-19T16:50:44Z"
      },
      "spec": {
        "description": "Enables the nested folder picker without having nested folders enabled",
        "stage": "experimental",
        "codeowner": "@grafana/grafana-frontend-platform",
        "frontend": true
      }
    },
    {
      "metadata": {
        "name": "renderAuthJWT",
        "resourceVersion": "1713545444177",
        "creationTimestamp": "2024-04-19T16:50:44Z"
      },
      "spec": {
        "description": "Uses JWT-based auth for rendering instead of relying on remote cache",
        "stage": "preview",
        "codeowner": "@grafana/grafana-as-code",
        "hideFromAdminPage": true
      }
    },
    {
      "metadata": {
        "name": "alertingQueryOptimization",
        "resourceVersion": "1713545444177",
        "creationTimestamp": "2024-04-19T16:50:44Z"
      },
      "spec": {
        "description": "Optimizes eligible queries in order to reduce load on datasources",
        "stage": "GA",
        "codeowner": "@grafana/alerting-squad"
      }
    },
    {
      "metadata": {
        "name": "configurableSchedulerTick",
        "resourceVersion": "1713545444177",
        "creationTimestamp": "2024-04-19T16:50:44Z"
      },
      "spec": {
        "description": "Enable changing the scheduler base interval via configuration option unified_alerting.scheduler_tick_interval",
        "stage": "experimental",
        "codeowner": "@grafana/alerting-squad",
        "requiresRestart": true,
        "hideFromDocs": true
      }
    },
    {
      "metadata": {
        "name": "cachingOptimizeSerializationMemoryUsage",
        "resourceVersion": "1713545444177",
        "creationTimestamp": "2024-04-19T16:50:44Z"
      },
      "spec": {
        "description": "If enabled, the caching backend gradually serializes query responses for the cache, comparing against the configured `[caching]max_value_mb` value as it goes. This can can help prevent Grafana from running out of memory while attempting to cache very large query responses.",
        "stage": "experimental",
        "codeowner": "@grafana/grafana-operator-experience-squad"
      }
    },
    {
      "metadata": {
        "name": "permissionsFilterRemoveSubquery",
        "resourceVersion": "1713545444177",
        "creationTimestamp": "2024-04-19T16:50:44Z"
      },
      "spec": {
        "description": "Alternative permission filter implementation that does not use subqueries for fetching the dashboard folder",
        "stage": "experimental",
        "codeowner": "@grafana/grafana-backend-group"
      }
    },
    {
      "metadata": {
        "name": "pdfTables",
        "resourceVersion": "1713545444177",
        "creationTimestamp": "2024-04-19T16:50:44Z"
      },
      "spec": {
        "description": "Enables generating table data as PDF in reporting",
        "stage": "preview",
        "codeowner": "@grafana/sharing-squad"
      }
    },
    {
      "metadata": {
        "name": "exploreContentOutline",
        "resourceVersion": "1713545444177",
        "creationTimestamp": "2024-04-19T16:50:44Z"
      },
      "spec": {
        "description": "Content outline sidebar",
        "stage": "GA",
        "codeowner": "@grafana/explore-squad",
        "frontend": true,
        "allowSelfServe": true
      }
    },
    {
      "metadata": {
        "name": "autoMigrateXYChartPanel",
        "resourceVersion": "1713545444177",
        "creationTimestamp": "2024-04-19T16:50:44Z"
      },
      "spec": {
        "description": "Migrate old XYChart panel to new XYChart2 model",
        "stage": "preview",
        "codeowner": "@grafana/dataviz-squad",
        "frontend": true
      }
    },
    {
      "metadata": {
        "name": "grafanaManagedRecordingRules",
        "resourceVersion": "1713795659477",
        "creationTimestamp": "2024-04-22T14:20:59Z"
      },
      "spec": {
        "description": "Enables Grafana-managed recording rules.",
        "stage": "experimental",
        "codeowner": "@grafana/alerting-squad",
        "hideFromAdminPage": true,
        "hideFromDocs": true
      }
    },
    {
      "metadata": {
<<<<<<< HEAD
        "name": "newDashboardSharingComponent",
        "resourceVersion": "1713982966391",
        "creationTimestamp": "2024-04-24T18:22:46Z"
      },
      "spec": {
        "description": "Enables the new sharing drawer design",
        "stage": "experimental",
        "codeowner": "@grafana/sharing-squad",
        "frontend": true
=======
        "name": "queryLibrary",
        "resourceVersion": "1713260947272",
        "creationTimestamp": "2024-04-16T07:18:28Z",
        "annotations": {
          "grafana.app/updatedTimestamp": "2024-04-16 09:49:07.272595 +0000 UTC"
        }
      },
      "spec": {
        "description": "Enables Query Library feature in Explore",
        "stage": "experimental",
        "codeowner": "@grafana/explore-squad"
>>>>>>> b77763bb
      }
    }
  ]
}<|MERGE_RESOLUTION|>--- conflicted
+++ resolved
@@ -2091,17 +2091,6 @@
     },
     {
       "metadata": {
-<<<<<<< HEAD
-        "name": "newDashboardSharingComponent",
-        "resourceVersion": "1713982966391",
-        "creationTimestamp": "2024-04-24T18:22:46Z"
-      },
-      "spec": {
-        "description": "Enables the new sharing drawer design",
-        "stage": "experimental",
-        "codeowner": "@grafana/sharing-squad",
-        "frontend": true
-=======
         "name": "queryLibrary",
         "resourceVersion": "1713260947272",
         "creationTimestamp": "2024-04-16T07:18:28Z",
@@ -2113,7 +2102,19 @@
         "description": "Enables Query Library feature in Explore",
         "stage": "experimental",
         "codeowner": "@grafana/explore-squad"
->>>>>>> b77763bb
+      }
+    },
+    {
+      "metadata": {
+        "name": "newDashboardSharingComponent",
+        "resourceVersion": "1713982966391",
+        "creationTimestamp": "2024-04-24T18:22:46Z"
+      },
+      "spec": {
+        "description": "Enables the new sharing drawer design",
+        "stage": "experimental",
+        "codeowner": "@grafana/sharing-squad",
+        "frontend": true
       }
     }
   ]
