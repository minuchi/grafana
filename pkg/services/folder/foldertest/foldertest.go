--- conflicted
+++ resolved
@@ -52,15 +52,10 @@
 	return s.ExpectedDescendantCounts, s.ExpectedError
 }
 
-<<<<<<< HEAD
-func (s *FakeService) GetFolders(ctx context.Context, q *folder.GetFoldersQuery) ([]*folder.Folder, error) {
-	return s.ExpectedFolders, nil
+func (s *FakeService) GetFolders(ctx context.Context, q folder.GetFoldersQuery) ([]*folder.Folder, error) {
+	return s.ExpectedFolders, s.ExpectedError
 }
 
 func (s *FakeService) WithFullpath(ctx context.Context, f *folder.Folder, includeFullpath bool) (*folder.Folder, error) {
 	return s.ExpectedFolder, s.ExpectedError
-=======
-func (s *FakeService) GetFolders(ctx context.Context, q folder.GetFoldersQuery) ([]*folder.Folder, error) {
-	return s.ExpectedFolders, s.ExpectedError
->>>>>>> b1eec36d
 }