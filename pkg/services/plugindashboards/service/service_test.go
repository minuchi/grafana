--- conflicted
+++ resolved
@@ -4,6 +4,7 @@
 	"bytes"
 	"context"
 	"fmt"
+	"io"
 	"sort"
 	"testing"
 
@@ -191,11 +192,7 @@
 	if dashboardFiles, exists := m.pluginDashboardFiles[args.PluginID]; exists {
 		if content, exists := dashboardFiles[args.FileReference]; exists {
 			return &dashboards.GetPluginDashboardFileContentsResult{
-<<<<<<< HEAD
-				Content: bytes.NewReader(content),
-=======
 				Content: io.NopCloser(bytes.NewReader(content)),
->>>>>>> 86209090
 			}, nil
 		}
 	} else if !exists {
