package grpcserver

import (
	"context"
	"fmt"
	"net"

	"github.com/grafana/dskit/instrument"
	"github.com/grafana/dskit/middleware"
	"github.com/grafana/grafana-plugin-sdk-go/backend"
	grpcAuth "github.com/grpc-ecosystem/go-grpc-middleware/v2/interceptors/auth"
	"github.com/prometheus/client_golang/prometheus"
	"google.golang.org/grpc"
	"google.golang.org/grpc/credentials"

	"github.com/grafana/grafana/pkg/infra/log"
	"github.com/grafana/grafana/pkg/infra/tracing"
	"github.com/grafana/grafana/pkg/registry"
	"github.com/grafana/grafana/pkg/services/featuremgmt"
	"github.com/grafana/grafana/pkg/services/grpcserver/interceptors"
	mtauthz "github.com/grafana/grafana/pkg/services/store/entity/authz"
	"github.com/grafana/grafana/pkg/setting"
)

var (
	grpcRequestDuration *prometheus.HistogramVec
)

type Provider interface {
	registry.BackgroundService
	registry.CanBeDisabled
	GetServer() *grpc.Server
	GetAddress() string
}

type gPRCServerService struct {
	cfg     *setting.Cfg
	logger  log.Logger
	server  *grpc.Server
	address string
	enabled bool
}

func ProvideService(cfg *setting.Cfg, features featuremgmt.FeatureToggles, authenticator interceptors.Authenticator, authorizer mtauthz.Authorizer, tracer tracing.Tracer, registerer prometheus.Registerer) (Provider, error) {
	s := &gPRCServerService{
		cfg:     cfg,
		logger:  log.New("grpc-server"),
		enabled: features.IsEnabledGlobally(featuremgmt.FlagGrpcServer),
	}

	// Register the metric here instead of an init() function so that we do
	// nothing unless the feature is actually enabled.
	if grpcRequestDuration == nil {
		grpcRequestDuration = prometheus.NewHistogramVec(prometheus.HistogramOpts{
			Namespace: "grafana",
			Name:      "grpc_request_duration_seconds",
			Help:      "Time (in seconds) spent serving HTTP requests.",
			Buckets:   instrument.DefBuckets,
		}, []string{"method", "route", "status_code", "ws"})

		if err := registerer.Register(grpcRequestDuration); err != nil {
			return nil, err
		}
	}

	var opts []grpc.ServerOption

	// Default auth is admin token check, but this can be overridden by
	// services which implement ServiceAuthFuncOverride interface.
	// See https://github.com/grpc-ecosystem/go-grpc-middleware/blob/main/interceptors/auth/auth.go#L30.
	opts = append(opts, []grpc.ServerOption{
<<<<<<< HEAD
		grpc.UnaryInterceptor(
			grpc_middleware.ChainUnaryServer(
				grpcAuth.UnaryServerInterceptor(authenticator.Authenticate),
				mtauthz.AuthZUnaryInterceptor(authorizer),
				interceptors.TracingUnaryInterceptor(tracer),
				interceptors.LoggingUnaryInterceptor(s.cfg, s.logger), // needs to be registered after tracing interceptor to get trace id
				middleware.UnaryServerInstrumentInterceptor(grpcRequestDuration),
			),
		),
		grpc.StreamInterceptor(
			grpc_middleware.ChainStreamServer(
				mtauthz.AuthZStreamInterceptor(authorizer),
				interceptors.TracingStreamInterceptor(tracer),
				grpcAuth.StreamServerInterceptor(authenticator.Authenticate),
				middleware.StreamServerInstrumentInterceptor(grpcRequestDuration),
			),
=======
		grpc.ChainUnaryInterceptor(
			grpcAuth.UnaryServerInterceptor(authenticator.Authenticate),
			interceptors.TracingUnaryInterceptor(tracer),
			interceptors.LoggingUnaryInterceptor(s.cfg, s.logger), // needs to be registered after tracing interceptor to get trace id
			middleware.UnaryServerInstrumentInterceptor(grpcRequestDuration),
		),
		grpc.ChainStreamInterceptor(
			interceptors.TracingStreamInterceptor(tracer),
			grpcAuth.StreamServerInterceptor(authenticator.Authenticate),
			middleware.StreamServerInstrumentInterceptor(grpcRequestDuration),
>>>>>>> 98435a67
		),
	}...)

	if s.cfg.GRPCServerTLSConfig != nil {
		opts = append(opts, grpc.Creds(credentials.NewTLS(cfg.GRPCServerTLSConfig)))
	}

	if s.cfg.GRPCServerMaxRecvMsgSize > 0 {
		opts = append(opts, grpc.MaxRecvMsgSize(s.cfg.GRPCServerMaxRecvMsgSize))
	}

	if s.cfg.GRPCServerMaxSendMsgSize > 0 {
		opts = append(opts, grpc.MaxSendMsgSize(s.cfg.GRPCServerMaxSendMsgSize))
	}

	s.server = grpc.NewServer(opts...)
	return s, nil
}

func (s *gPRCServerService) Run(ctx context.Context) error {
	s.logger.Info("Running GRPC server", "address", s.cfg.GRPCServerAddress, "network", s.cfg.GRPCServerNetwork, "tls", s.cfg.GRPCServerTLSConfig != nil, "max_recv_msg_size", s.cfg.GRPCServerMaxRecvMsgSize, "max_send_msg_size", s.cfg.GRPCServerMaxSendMsgSize)

	listener, err := net.Listen(s.cfg.GRPCServerNetwork, s.cfg.GRPCServerAddress)
	if err != nil {
		return fmt.Errorf("GRPC server: failed to listen: %w", err)
	}

	s.address = listener.Addr().String()

	serveErr := make(chan error, 1)
	go func() {
		s.logger.Info("GRPC server: starting")
		err := s.server.Serve(listener)
		if err != nil {
			backend.Logger.Error("GRPC server: failed to serve", "err", err)
			serveErr <- err
		}
	}()

	select {
	case err := <-serveErr:
		backend.Logger.Error("GRPC server: failed to serve", "err", err)
		return err
	case <-ctx.Done():
	}
	s.logger.Warn("GRPC server: shutting down")
	s.server.Stop()
	return ctx.Err()
}

func (s *gPRCServerService) IsDisabled() bool {
	return !s.enabled
}

func (s *gPRCServerService) GetServer() *grpc.Server {
	return s.server
}

func (s *gPRCServerService) GetAddress() string {
	return s.address
}<|MERGE_RESOLUTION|>--- conflicted
+++ resolved
@@ -69,35 +69,18 @@
 	// services which implement ServiceAuthFuncOverride interface.
 	// See https://github.com/grpc-ecosystem/go-grpc-middleware/blob/main/interceptors/auth/auth.go#L30.
 	opts = append(opts, []grpc.ServerOption{
-<<<<<<< HEAD
-		grpc.UnaryInterceptor(
-			grpc_middleware.ChainUnaryServer(
-				grpcAuth.UnaryServerInterceptor(authenticator.Authenticate),
-				mtauthz.AuthZUnaryInterceptor(authorizer),
-				interceptors.TracingUnaryInterceptor(tracer),
-				interceptors.LoggingUnaryInterceptor(s.cfg, s.logger), // needs to be registered after tracing interceptor to get trace id
-				middleware.UnaryServerInstrumentInterceptor(grpcRequestDuration),
-			),
-		),
-		grpc.StreamInterceptor(
-			grpc_middleware.ChainStreamServer(
-				mtauthz.AuthZStreamInterceptor(authorizer),
-				interceptors.TracingStreamInterceptor(tracer),
-				grpcAuth.StreamServerInterceptor(authenticator.Authenticate),
-				middleware.StreamServerInstrumentInterceptor(grpcRequestDuration),
-			),
-=======
 		grpc.ChainUnaryInterceptor(
 			grpcAuth.UnaryServerInterceptor(authenticator.Authenticate),
+			mtauthz.AuthZUnaryInterceptor(authorizer),
 			interceptors.TracingUnaryInterceptor(tracer),
 			interceptors.LoggingUnaryInterceptor(s.cfg, s.logger), // needs to be registered after tracing interceptor to get trace id
 			middleware.UnaryServerInstrumentInterceptor(grpcRequestDuration),
 		),
 		grpc.ChainStreamInterceptor(
+			mtauthz.AuthZStreamInterceptor(authorizer),
 			interceptors.TracingStreamInterceptor(tracer),
 			grpcAuth.StreamServerInterceptor(authenticator.Authenticate),
 			middleware.StreamServerInstrumentInterceptor(grpcRequestDuration),
->>>>>>> 98435a67
 		),
 	}...)
 
