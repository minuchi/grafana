--- conflicted
+++ resolved
@@ -7,11 +7,6 @@
 	"net"
 	"net/http"
 	"path"
-<<<<<<< HEAD
-	"strings"
-=======
-	"strconv"
->>>>>>> 152e0e21
 
 	"github.com/go-logr/logr"
 	"github.com/grafana/dskit/services"
