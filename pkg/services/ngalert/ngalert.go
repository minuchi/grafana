package ngalert

import (
	"context"
	"fmt"
	"net/url"
	"time"

	"github.com/benbjohnson/clock"
	"github.com/prometheus/alertmanager/featurecontrol"
	"github.com/prometheus/alertmanager/matchers/compat"
	"golang.org/x/sync/errgroup"

	"github.com/grafana/grafana/pkg/api/routing"
	"github.com/grafana/grafana/pkg/bus"
	"github.com/grafana/grafana/pkg/events"
	"github.com/grafana/grafana/pkg/expr"
	"github.com/grafana/grafana/pkg/infra/db"
	"github.com/grafana/grafana/pkg/infra/kvstore"
	"github.com/grafana/grafana/pkg/infra/log"
	"github.com/grafana/grafana/pkg/infra/tracing"
	"github.com/grafana/grafana/pkg/services/accesscontrol"
	"github.com/grafana/grafana/pkg/services/annotations"
	"github.com/grafana/grafana/pkg/services/dashboards"
	"github.com/grafana/grafana/pkg/services/datasourceproxy"
	"github.com/grafana/grafana/pkg/services/datasources"
	"github.com/grafana/grafana/pkg/services/featuremgmt"
	"github.com/grafana/grafana/pkg/services/folder"
	ac "github.com/grafana/grafana/pkg/services/ngalert/accesscontrol"
	"github.com/grafana/grafana/pkg/services/ngalert/api"
	"github.com/grafana/grafana/pkg/services/ngalert/eval"
	"github.com/grafana/grafana/pkg/services/ngalert/image"
	"github.com/grafana/grafana/pkg/services/ngalert/metrics"
	"github.com/grafana/grafana/pkg/services/ngalert/models"
	"github.com/grafana/grafana/pkg/services/ngalert/notifier"
	"github.com/grafana/grafana/pkg/services/ngalert/provisioning"
	"github.com/grafana/grafana/pkg/services/ngalert/remote"
	"github.com/grafana/grafana/pkg/services/ngalert/schedule"
	"github.com/grafana/grafana/pkg/services/ngalert/sender"
	"github.com/grafana/grafana/pkg/services/ngalert/state"
	"github.com/grafana/grafana/pkg/services/ngalert/state/historian"
	"github.com/grafana/grafana/pkg/services/ngalert/store"
	"github.com/grafana/grafana/pkg/services/ngalert/writer"
	"github.com/grafana/grafana/pkg/services/notifications"
	"github.com/grafana/grafana/pkg/services/pluginsintegration/pluginstore"
	"github.com/grafana/grafana/pkg/services/quota"
	"github.com/grafana/grafana/pkg/services/rendering"
	"github.com/grafana/grafana/pkg/services/secrets"
	"github.com/grafana/grafana/pkg/setting"
)

func ProvideService(
	cfg *setting.Cfg,
	featureToggles featuremgmt.FeatureToggles,
	dataSourceCache datasources.CacheService,
	dataSourceService datasources.DataSourceService,
	routeRegister routing.RouteRegister,
	sqlStore db.DB,
	kvStore kvstore.KVStore,
	expressionService *expr.Service,
	dataProxy *datasourceproxy.DataSourceProxyService,
	quotaService quota.Service,
	secretsService secrets.Service,
	notificationService notifications.Service,
	m *metrics.NGAlert,
	folderService folder.Service,
	ac accesscontrol.AccessControl,
	dashboardService dashboards.DashboardService,
	renderService rendering.Service,
	bus bus.Bus,
	accesscontrolService accesscontrol.Service,
	annotationsRepo annotations.Repository,
	pluginsStore pluginstore.Store,
	tracer tracing.Tracer,
	ruleStore *store.DBstore,
) (*AlertNG, error) {
	ng := &AlertNG{
		Cfg:                  cfg,
		FeatureToggles:       featureToggles,
		DataSourceCache:      dataSourceCache,
		DataSourceService:    dataSourceService,
		RouteRegister:        routeRegister,
		SQLStore:             sqlStore,
		KVStore:              kvStore,
		ExpressionService:    expressionService,
		DataProxy:            dataProxy,
		QuotaService:         quotaService,
		SecretsService:       secretsService,
		Metrics:              m,
		Log:                  log.New("ngalert"),
		NotificationService:  notificationService,
		folderService:        folderService,
		accesscontrol:        ac,
		dashboardService:     dashboardService,
		renderService:        renderService,
		bus:                  bus,
		accesscontrolService: accesscontrolService,
		annotationsRepo:      annotationsRepo,
		pluginsStore:         pluginsStore,
		tracer:               tracer,
		store:                ruleStore,
	}

	if ng.IsDisabled() {
		return ng, nil
	}

	if err := ng.init(); err != nil {
		return nil, err
	}

	return ng, nil
}

// AlertNG is the service for evaluating the condition of an alert definition.
type AlertNG struct {
	Cfg                 *setting.Cfg
	FeatureToggles      featuremgmt.FeatureToggles
	DataSourceCache     datasources.CacheService
	DataSourceService   datasources.DataSourceService
	RouteRegister       routing.RouteRegister
	SQLStore            db.DB
	KVStore             kvstore.KVStore
	ExpressionService   *expr.Service
	DataProxy           *datasourceproxy.DataSourceProxyService
	QuotaService        quota.Service
	SecretsService      secrets.Service
	Metrics             *metrics.NGAlert
	NotificationService notifications.Service
	Log                 log.Logger
	renderService       rendering.Service
	ImageService        image.ImageService
	schedule            schedule.ScheduleService
	stateManager        *state.Manager
	folderService       folder.Service
	dashboardService    dashboards.DashboardService
	api                 *api.API

	// Alerting notification services
	MultiOrgAlertmanager *notifier.MultiOrgAlertmanager
	AlertsRouter         *sender.AlertsRouter
	accesscontrol        accesscontrol.AccessControl
	accesscontrolService accesscontrol.Service
	annotationsRepo      annotations.Repository
	store                *store.DBstore

	bus          bus.Bus
	pluginsStore pluginstore.Store
	tracer       tracing.Tracer
}

func (ng *AlertNG) init() error {
	// AlertNG should be initialized before the cancellation deadline of initCtx
	initCtx, cancelFunc := context.WithTimeout(context.Background(), 30*time.Second)
	defer cancelFunc()

	ng.store.Logger = ng.Log

	// This initializes the compat package in fallback mode with logging. It parses first
	// using the UTF-8 parser and then fallsback to the classic parser on error.
	// UTF-8 is permitted in label names. This should be removed when the compat package
	// is removed from Alertmanager.
	compat.InitFromFlags(ng.Log, featurecontrol.NoopFlags{})

	// If enabled, configure the remote Alertmanager.
	// - If several toggles are enabled, the order of precedence is RemoteOnly, RemotePrimary, RemoteSecondary
	// - If no toggles are enabled, we default to using only the internal Alertmanager
	// We currently do not support remote primary mode, so we fall back to remote secondary.
	var overrides []notifier.Option
	moaLogger := log.New("ngalert.multiorg.alertmanager")
	remoteOnly := ng.FeatureToggles.IsEnabled(initCtx, featuremgmt.FlagAlertmanagerRemoteOnly)
	remotePrimary := ng.FeatureToggles.IsEnabled(initCtx, featuremgmt.FlagAlertmanagerRemotePrimary)
	remoteSecondary := ng.FeatureToggles.IsEnabled(initCtx, featuremgmt.FlagAlertmanagerRemoteSecondary)
	if ng.Cfg.UnifiedAlerting.RemoteAlertmanager.Enable {
		switch {
		case remoteOnly:
<<<<<<< HEAD
			ng.Log.Warn("Remote only mode not supported at the moment, falling back to remote primary")
=======
			ng.Log.Debug("Starting Grafana with remote only mode enabled")
			m := ng.Metrics.GetRemoteAlertmanagerMetrics()
			m.Info.WithLabelValues(metrics.ModeRemoteOnly).Set(1)

			// This function will be used by the MOA to create new Alertmanagers.
			override := notifier.WithAlertmanagerOverride(func(_ notifier.OrgAlertmanagerFactory) notifier.OrgAlertmanagerFactory {
				return func(ctx context.Context, orgID int64) (notifier.Alertmanager, error) {
					// Create remote Alertmanager.
					cfg := remote.AlertmanagerConfig{
						BasicAuthPassword: ng.Cfg.UnifiedAlerting.RemoteAlertmanager.Password,
						DefaultConfig:     ng.Cfg.UnifiedAlerting.DefaultConfiguration,
						OrgID:             orgID,
						TenantID:          ng.Cfg.UnifiedAlerting.RemoteAlertmanager.TenantID,
						URL:               ng.Cfg.UnifiedAlerting.RemoteAlertmanager.URL,
						PromoteConfig:     true,
					}
					remoteAM, err := createRemoteAlertmanager(cfg, ng.KVStore, ng.SecretsService.Decrypt, m)
					if err != nil {
						moaLogger.Error("Failed to create remote Alertmanager", "err", err)
						return nil, err
					}
					return remoteAM, nil
				}
			})

			overrides = append(overrides, override)

		case remotePrimary:
			ng.Log.Warn("Only remote secondary mode is supported at the moment, falling back to remote secondary")
>>>>>>> 0e73c4d3
			fallthrough

		case remotePrimary:
			ng.Log.Debug("Starting Grafana with remote primary mode enabled")
			fmt.Println("Remote primary!")
			m := ng.Metrics.GetRemoteAlertmanagerMetrics()
			m.Info.WithLabelValues(metrics.ModeRemotePrimary).Set(1)
			// This function will be used by the MOA to create new Alertmanagers.
			override := notifier.WithAlertmanagerOverride(func(factoryFn notifier.OrgAlertmanagerFactory) notifier.OrgAlertmanagerFactory {
				return func(ctx context.Context, orgID int64) (notifier.Alertmanager, error) {
					// Create internal Alertmanager.
					internalAM, err := factoryFn(ctx, orgID)
					if err != nil {
						return nil, err
					}

					// Create remote Alertmanager.
					cfg := remote.AlertmanagerConfig{
						OrgID:             orgID,
						URL:               ng.Cfg.UnifiedAlerting.RemoteAlertmanager.URL,
						TenantID:          ng.Cfg.UnifiedAlerting.RemoteAlertmanager.TenantID,
						BasicAuthPassword: ng.Cfg.UnifiedAlerting.RemoteAlertmanager.Password,
						DefaultConfig:     ng.Cfg.UnifiedAlerting.DefaultConfiguration,
						PromoteConfig:     true,
					}
					remoteAM, err := createRemoteAlertmanager(cfg, ng.KVStore, ng.SecretsService.Decrypt, m)
					if err != nil {
						moaLogger.Error("Failed to create remote Alertmanager, falling back to using only the internal one", "err", err)
						return internalAM, nil
					}

					// Use both Alertmanager implementations in the forked Alertmanager.
					return remote.NewRemotePrimaryForkedAlertmanager(log.New("ngalert.forked-alertmanager.remote-primary"), internalAM, remoteAM), nil
				}
			})

			overrides = append(overrides, override)

		case remoteSecondary:
			ng.Log.Debug("Starting Grafana with remote secondary mode enabled")
			m := ng.Metrics.GetRemoteAlertmanagerMetrics()
			m.Info.WithLabelValues(metrics.ModeRemoteSecondary).Set(1)

			// This function will be used by the MOA to create new Alertmanagers.
			override := notifier.WithAlertmanagerOverride(func(factoryFn notifier.OrgAlertmanagerFactory) notifier.OrgAlertmanagerFactory {
				return func(ctx context.Context, orgID int64) (notifier.Alertmanager, error) {
					// Create internal Alertmanager.
					internalAM, err := factoryFn(ctx, orgID)
					if err != nil {
						return nil, err
					}

					// Create remote Alertmanager.
					cfg := remote.AlertmanagerConfig{
						BasicAuthPassword: ng.Cfg.UnifiedAlerting.RemoteAlertmanager.Password,
						DefaultConfig:     ng.Cfg.UnifiedAlerting.DefaultConfiguration,
						OrgID:             orgID,
						TenantID:          ng.Cfg.UnifiedAlerting.RemoteAlertmanager.TenantID,
						URL:               ng.Cfg.UnifiedAlerting.RemoteAlertmanager.URL,
					}
					remoteAM, err := createRemoteAlertmanager(cfg, ng.KVStore, ng.SecretsService.Decrypt, m)
					if err != nil {
						moaLogger.Error("Failed to create remote Alertmanager, falling back to using only the internal one", "err", err)
						return internalAM, nil
					}

					// Use both Alertmanager implementations in the forked Alertmanager.
					rsCfg := remote.RemoteSecondaryConfig{
						Logger:       log.New("ngalert.forked-alertmanager.remote-secondary"),
						OrgID:        orgID,
						Store:        ng.store,
						SyncInterval: ng.Cfg.UnifiedAlerting.RemoteAlertmanager.SyncInterval,
					}
					return remote.NewRemoteSecondaryForkedAlertmanager(rsCfg, internalAM, remoteAM)
				}
			})

			overrides = append(overrides, override)

		default:
			ng.Log.Error("A mode should be selected when enabling the remote Alertmanager, falling back to using only the internal Alertmanager")
		}
	}

	decryptFn := ng.SecretsService.GetDecryptedValue
	multiOrgMetrics := ng.Metrics.GetMultiOrgAlertmanagerMetrics()
	moa, err := notifier.NewMultiOrgAlertmanager(ng.Cfg, ng.store, ng.store, ng.KVStore, ng.store, decryptFn, multiOrgMetrics, ng.NotificationService, moaLogger, ng.SecretsService, ng.FeatureToggles, overrides...)
	if err != nil {
		return err
	}
	ng.MultiOrgAlertmanager = moa

	imageService, err := image.NewScreenshotImageServiceFromCfg(ng.Cfg, ng.store, ng.dashboardService, ng.renderService, ng.Metrics.Registerer)
	if err != nil {
		return err
	}
	ng.ImageService = imageService

	// Let's make sure we're able to complete an initial sync of Alertmanagers before we start the alerting components.
	if err := ng.MultiOrgAlertmanager.LoadAndSyncAlertmanagersForOrgs(initCtx); err != nil {
		return fmt.Errorf("failed to initialize alerting because multiorg alertmanager manager failed to warm up: %w", err)
	}

	appUrl, err := url.Parse(ng.Cfg.AppURL)
	if err != nil {
		ng.Log.Error("Failed to parse application URL. Continue without it.", "error", err)
		appUrl = nil
	}

	clk := clock.New()

	alertsRouter := sender.NewAlertsRouter(ng.MultiOrgAlertmanager, ng.store, clk, appUrl, ng.Cfg.UnifiedAlerting.DisabledOrgs,
		ng.Cfg.UnifiedAlerting.AdminConfigPollInterval, ng.DataSourceService, ng.SecretsService, ng.FeatureToggles)

	// Make sure we sync at least once as Grafana starts to get the router up and running before we start sending any alerts.
	if err := alertsRouter.SyncAndApplyConfigFromDatabase(initCtx); err != nil {
		return fmt.Errorf("failed to initialize alerting because alert notifications router failed to warm up: %w", err)
	}

	ng.AlertsRouter = alertsRouter

	evalFactory := eval.NewEvaluatorFactory(ng.Cfg.UnifiedAlerting, ng.DataSourceCache, ng.ExpressionService, ng.pluginsStore)
	schedCfg := schedule.SchedulerCfg{
		MaxAttempts:          ng.Cfg.UnifiedAlerting.MaxAttempts,
		C:                    clk,
		BaseInterval:         ng.Cfg.UnifiedAlerting.BaseInterval,
		MinRuleInterval:      ng.Cfg.UnifiedAlerting.MinInterval,
		DisableGrafanaFolder: ng.Cfg.UnifiedAlerting.ReservedLabels.IsReservedLabelDisabled(models.FolderTitleLabel),
		JitterEvaluations:    schedule.JitterStrategyFrom(ng.Cfg.UnifiedAlerting, ng.FeatureToggles),
		AppURL:               appUrl,
		EvaluatorFactory:     evalFactory,
		RuleStore:            ng.store,
		FeatureToggles:       ng.FeatureToggles,
		Metrics:              ng.Metrics.GetSchedulerMetrics(),
		AlertSender:          alertsRouter,
		Tracer:               ng.tracer,
		Log:                  log.New("ngalert.scheduler"),
		//TODO: replace with real writer impl
		RecordingWriter: writer.FakeWriter{},
	}

	// There are a set of feature toggles available that act as short-circuits for common configurations.
	// If any are set, override the config accordingly.
	ApplyStateHistoryFeatureToggles(&ng.Cfg.UnifiedAlerting.StateHistory, ng.FeatureToggles, ng.Log)
	history, err := configureHistorianBackend(initCtx, ng.Cfg.UnifiedAlerting.StateHistory, ng.annotationsRepo, ng.dashboardService, ng.store, ng.Metrics.GetHistorianMetrics(), ng.Log)
	if err != nil {
		return err
	}
	cfg := state.ManagerCfg{
		Metrics:                        ng.Metrics.GetStateMetrics(),
		ExternalURL:                    appUrl,
		DisableExecution:               !ng.Cfg.UnifiedAlerting.ExecuteAlerts,
		InstanceStore:                  ng.store,
		Images:                         ng.ImageService,
		Clock:                          clk,
		Historian:                      history,
		DoNotSaveNormalState:           ng.FeatureToggles.IsEnabledGlobally(featuremgmt.FlagAlertingNoNormalState),
		ApplyNoDataAndErrorToAllStates: ng.FeatureToggles.IsEnabledGlobally(featuremgmt.FlagAlertingNoDataErrorExecution),
		MaxStateSaveConcurrency:        ng.Cfg.UnifiedAlerting.MaxStateSaveConcurrency,
		RulesPerRuleGroupLimit:         ng.Cfg.UnifiedAlerting.RulesPerRuleGroupLimit,
		Tracer:                         ng.tracer,
		Log:                            log.New("ngalert.state.manager"),
	}
	logger := log.New("ngalert.state.manager.persist")
	statePersister := state.NewSyncStatePersisiter(logger, cfg)
	if ng.FeatureToggles.IsEnabledGlobally(featuremgmt.FlagAlertingSaveStatePeriodic) {
		ticker := clock.New().Ticker(ng.Cfg.UnifiedAlerting.StatePeriodicSaveInterval)
		statePersister = state.NewAsyncStatePersister(logger, ticker, cfg)
	}
	stateManager := state.NewManager(cfg, statePersister)
	scheduler := schedule.NewScheduler(schedCfg, stateManager)

	// if it is required to include folder title to the alerts, we need to subscribe to changes of alert title
	if !ng.Cfg.UnifiedAlerting.ReservedLabels.IsReservedLabelDisabled(models.FolderTitleLabel) {
		subscribeToFolderChanges(ng.Log, ng.bus, ng.store)
	}

	ng.stateManager = stateManager
	ng.schedule = scheduler

	receiverService := notifier.NewReceiverService(ng.accesscontrol, ng.store, ng.store, ng.SecretsService, ng.store, ng.Log)

	// Provisioning
	policyService := provisioning.NewNotificationPolicyService(ng.store, ng.store, ng.store, ng.Cfg.UnifiedAlerting, ng.Log)
	contactPointService := provisioning.NewContactPointService(ng.store, ng.SecretsService, ng.store, ng.store, receiverService, ng.Log, ng.store)
	templateService := provisioning.NewTemplateService(ng.store, ng.store, ng.store, ng.Log)
	muteTimingService := provisioning.NewMuteTimingService(ng.store, ng.store, ng.store, ng.Log)
	alertRuleService := provisioning.NewAlertRuleService(ng.store, ng.store, ng.folderService, ng.QuotaService, ng.store,
		int64(ng.Cfg.UnifiedAlerting.DefaultRuleEvaluationInterval.Seconds()),
		int64(ng.Cfg.UnifiedAlerting.BaseInterval.Seconds()),
		ng.Cfg.UnifiedAlerting.RulesPerRuleGroupLimit, ng.Log, notifier.NewNotificationSettingsValidationService(ng.store),
		ac.NewRuleService(ng.accesscontrol))

	ng.api = &api.API{
		Cfg:                  ng.Cfg,
		DatasourceCache:      ng.DataSourceCache,
		DatasourceService:    ng.DataSourceService,
		RouteRegister:        ng.RouteRegister,
		DataProxy:            ng.DataProxy,
		QuotaService:         ng.QuotaService,
		TransactionManager:   ng.store,
		RuleStore:            ng.store,
		AlertingStore:        ng.store,
		AdminConfigStore:     ng.store,
		ProvenanceStore:      ng.store,
		MultiOrgAlertmanager: ng.MultiOrgAlertmanager,
		StateManager:         ng.stateManager,
		AccessControl:        ng.accesscontrol,
		Policies:             policyService,
		ReceiverService:      receiverService,
		ContactPointService:  contactPointService,
		Templates:            templateService,
		MuteTimings:          muteTimingService,
		AlertRules:           alertRuleService,
		AlertsRouter:         alertsRouter,
		EvaluatorFactory:     evalFactory,
		FeatureManager:       ng.FeatureToggles,
		AppUrl:               appUrl,
		Historian:            history,
		Hooks:                api.NewHooks(ng.Log),
		Tracer:               ng.tracer,
	}
	ng.api.RegisterAPIEndpoints(ng.Metrics.GetAPIMetrics())

	if err := RegisterQuotas(ng.Cfg, ng.QuotaService, ng.store); err != nil {
		return err
	}

	log.RegisterContextualLogProvider(func(ctx context.Context) ([]interface{}, bool) {
		key, ok := models.RuleKeyFromContext(ctx)
		if !ok {
			return nil, false
		}
		return key.LogContext(), true
	})

	return DeclareFixedRoles(ng.accesscontrolService)
}

func subscribeToFolderChanges(logger log.Logger, bus bus.Bus, dbStore api.RuleStore) {
	// if folder title is changed, we update all alert rules in that folder to make sure that all peers (in HA mode) will update folder title and
	// clean up the current state
	bus.AddEventListener(func(ctx context.Context, evt *events.FolderTitleUpdated) error {
		logger.Info("Got folder title updated event. updating rules in the folder", "folderUID", evt.UID)
		_, err := dbStore.IncreaseVersionForAllRulesInNamespace(ctx, evt.OrgID, evt.UID)
		if err != nil {
			logger.Error("Failed to update alert rules in the folder after its title was changed", "error", err, "folderUID", evt.UID, "folder", evt.Title)
			return err
		}
		return nil
	})
}

// Run starts the scheduler and Alertmanager.
func (ng *AlertNG) Run(ctx context.Context) error {
	ng.Log.Debug("Starting", "execute_alerts", ng.Cfg.UnifiedAlerting.ExecuteAlerts)

	children, subCtx := errgroup.WithContext(ctx)

	children.Go(func() error {
		return ng.MultiOrgAlertmanager.Run(subCtx)
	})
	children.Go(func() error {
		return ng.AlertsRouter.Run(subCtx)
	})

	if ng.Cfg.UnifiedAlerting.ExecuteAlerts {
		// Only Warm() the state manager if we are actually executing alerts.
		// Doing so when we are not executing alerts is wasteful and could lead
		// to misleading rule status queries, as the status returned will be
		// always based on the state loaded from the database at startup, and
		// not the most recent evaluation state.
		//
		// Also note that this runs synchronously to ensure state is loaded
		// before rule evaluation begins, hence we use ctx and not subCtx.
		//
		ng.stateManager.Warm(ctx, ng.store)

		children.Go(func() error {
			return ng.schedule.Run(subCtx)
		})
		children.Go(func() error {
			return ng.stateManager.Run(subCtx)
		})
	}
	return children.Wait()
}

// IsDisabled returns true if the alerting service is disabled for this instance.
func (ng *AlertNG) IsDisabled() bool {
	if ng.Cfg == nil {
		return true
	}

	return !ng.Cfg.UnifiedAlerting.IsEnabled()
}

// GetHooks returns a facility for replacing handlers for paths. The handler hook for a path
// is invoked after all other middleware is invoked (authentication, instrumentation).
func (ng *AlertNG) GetHooks() *api.Hooks {
	return ng.api.Hooks
}

type Historian interface {
	api.Historian
	state.Historian
}

func configureHistorianBackend(ctx context.Context, cfg setting.UnifiedAlertingStateHistorySettings, ar annotations.Repository, ds dashboards.DashboardService, rs historian.RuleStore, met *metrics.Historian, l log.Logger) (Historian, error) {
	if !cfg.Enabled {
		met.Info.WithLabelValues("noop").Set(0)
		return historian.NewNopHistorian(), nil
	}

	backend, err := historian.ParseBackendType(cfg.Backend)
	if err != nil {
		return nil, err
	}

	met.Info.WithLabelValues(backend.String()).Set(1)
	if backend == historian.BackendTypeMultiple {
		primaryCfg := cfg
		primaryCfg.Backend = cfg.MultiPrimary
		primary, err := configureHistorianBackend(ctx, primaryCfg, ar, ds, rs, met, l)
		if err != nil {
			return nil, fmt.Errorf("multi-backend target \"%s\" was misconfigured: %w", cfg.MultiPrimary, err)
		}

		var secondaries []historian.Backend
		for _, b := range cfg.MultiSecondaries {
			secCfg := cfg
			secCfg.Backend = b
			sec, err := configureHistorianBackend(ctx, secCfg, ar, ds, rs, met, l)
			if err != nil {
				return nil, fmt.Errorf("multi-backend target \"%s\" was miconfigured: %w", b, err)
			}
			secondaries = append(secondaries, sec)
		}

		l.Info("State history is operating in multi-backend mode", "primary", cfg.MultiPrimary, "secondaries", cfg.MultiSecondaries)
		return historian.NewMultipleBackend(primary, secondaries...), nil
	}
	if backend == historian.BackendTypeAnnotations {
		store := historian.NewAnnotationStore(ar, ds, met)
		annotationBackendLogger := log.New("ngalert.state.historian", "backend", "annotations")
		return historian.NewAnnotationBackend(annotationBackendLogger, store, rs, met), nil
	}
	if backend == historian.BackendTypeLoki {
		lcfg, err := historian.NewLokiConfig(cfg)
		if err != nil {
			return nil, fmt.Errorf("invalid remote loki configuration: %w", err)
		}
		req := historian.NewRequester()
		lokiBackendLogger := log.New("ngalert.state.historian", "backend", "loki")
		backend := historian.NewRemoteLokiBackend(lokiBackendLogger, lcfg, req, met)

		testConnCtx, cancelFunc := context.WithTimeout(ctx, 10*time.Second)
		defer cancelFunc()
		if err := backend.TestConnection(testConnCtx); err != nil {
			l.Error("Failed to communicate with configured remote Loki backend, state history may not be persisted", "error", err)
		}
		return backend, nil
	}

	return nil, fmt.Errorf("unrecognized state history backend: %s", backend)
}

// ApplyStateHistoryFeatureToggles edits state history configuration to comply with currently active feature toggles.
func ApplyStateHistoryFeatureToggles(cfg *setting.UnifiedAlertingStateHistorySettings, ft featuremgmt.FeatureToggles, logger log.Logger) {
	backend, _ := historian.ParseBackendType(cfg.Backend)
	// These feature toggles represent specific, common backend configurations.
	// If all toggles are enabled, we listen to the state history config as written.
	// If any of them are disabled, we ignore the configured backend and treat the toggles as an override.
	// If multiple toggles are disabled, we go with the most "restrictive" one.
	if !ft.IsEnabledGlobally(featuremgmt.FlagAlertStateHistoryLokiSecondary) {
		// If we cannot even treat Loki as a secondary, we must use annotations only.
		if backend == historian.BackendTypeMultiple || backend == historian.BackendTypeLoki {
			logger.Info("Forcing Annotation backend due to state history feature toggles")
			cfg.Backend = historian.BackendTypeAnnotations.String()
			cfg.MultiPrimary = ""
			cfg.MultiSecondaries = make([]string, 0)
		}
		return
	}
	if !ft.IsEnabledGlobally(featuremgmt.FlagAlertStateHistoryLokiPrimary) {
		// If we're using multiple backends, Loki must be the secondary.
		if backend == historian.BackendTypeMultiple {
			logger.Info("Coercing Loki to a secondary backend due to state history feature toggles")
			cfg.MultiPrimary = historian.BackendTypeAnnotations.String()
			cfg.MultiSecondaries = []string{historian.BackendTypeLoki.String()}
		}
		// If we're using loki, we are only allowed to use it as a secondary. Dual write to it, plus annotations.
		if backend == historian.BackendTypeLoki {
			logger.Info("Coercing Loki to dual writes with a secondary backend due to state history feature toggles")
			cfg.Backend = historian.BackendTypeMultiple.String()
			cfg.MultiPrimary = historian.BackendTypeAnnotations.String()
			cfg.MultiSecondaries = []string{historian.BackendTypeLoki.String()}
		}
		return
	}
	if !ft.IsEnabledGlobally(featuremgmt.FlagAlertStateHistoryLokiOnly) {
		// If we're not allowed to use Loki only, make it the primary but keep the annotation writes.
		if backend == historian.BackendTypeLoki {
			logger.Info("Forcing dual writes to Loki and Annotations due to state history feature toggles")
			cfg.Backend = historian.BackendTypeMultiple.String()
			cfg.MultiPrimary = historian.BackendTypeLoki.String()
			cfg.MultiSecondaries = []string{historian.BackendTypeAnnotations.String()}
		}
		return
	}
}

func createRemoteAlertmanager(cfg remote.AlertmanagerConfig, kvstore kvstore.KVStore, decryptFn remote.DecryptFn, m *metrics.RemoteAlertmanager) (*remote.Alertmanager, error) {
	return remote.NewAlertmanager(cfg, notifier.NewFileStore(cfg.OrgID, kvstore), decryptFn, m)
}<|MERGE_RESOLUTION|>--- conflicted
+++ resolved
@@ -174,9 +174,6 @@
 	if ng.Cfg.UnifiedAlerting.RemoteAlertmanager.Enable {
 		switch {
 		case remoteOnly:
-<<<<<<< HEAD
-			ng.Log.Warn("Remote only mode not supported at the moment, falling back to remote primary")
-=======
 			ng.Log.Debug("Starting Grafana with remote only mode enabled")
 			m := ng.Metrics.GetRemoteAlertmanagerMetrics()
 			m.Info.WithLabelValues(metrics.ModeRemoteOnly).Set(1)
@@ -206,7 +203,6 @@
 
 		case remotePrimary:
 			ng.Log.Warn("Only remote secondary mode is supported at the moment, falling back to remote secondary")
->>>>>>> 0e73c4d3
 			fallthrough
 
 		case remotePrimary:
