package remote

import (
	"context"
	"crypto/md5"
	"encoding/base64"
	"encoding/json"
	"fmt"
	"net/http"
	"net/url"
	"time"

	"github.com/go-openapi/strfmt"
	amalert "github.com/prometheus/alertmanager/api/v2/client/alert"
	amalertgroup "github.com/prometheus/alertmanager/api/v2/client/alertgroup"
	amreceiver "github.com/prometheus/alertmanager/api/v2/client/receiver"
	amsilence "github.com/prometheus/alertmanager/api/v2/client/silence"

	"github.com/grafana/grafana/pkg/infra/log"
	apimodels "github.com/grafana/grafana/pkg/services/ngalert/api/tooling/definitions"
	"github.com/grafana/grafana/pkg/services/ngalert/metrics"
	"github.com/grafana/grafana/pkg/services/ngalert/models"
	"github.com/grafana/grafana/pkg/services/ngalert/notifier"
	remoteClient "github.com/grafana/grafana/pkg/services/ngalert/remote/client"
	"github.com/grafana/grafana/pkg/services/ngalert/sender"

	alertingClusterPB "github.com/grafana/alerting/cluster/clusterpb"
	amgeneral "github.com/prometheus/alertmanager/api/v2/client/general"
	"gopkg.in/yaml.v3"
)

type stateStore interface {
	GetSilences(ctx context.Context) (string, error)
	GetNotificationLog(ctx context.Context) (string, error)
}

// DecryptFn is a function that takes in an encrypted value and returns it decrypted.
type DecryptFn func(ctx context.Context, payload []byte) ([]byte, error)

type Alertmanager struct {
	decrypt           DecryptFn
	defaultConfig     string
	defaultConfigHash string
	log               log.Logger
	metrics           *metrics.RemoteAlertmanager
	orgID             int64
	ready             bool
	sender            *sender.ExternalAlertmanager
	state             stateStore
	tenantID          string
	url               string

	amClient    *remoteClient.Alertmanager
	mimirClient remoteClient.MimirClient
}

type AlertmanagerConfig struct {
	OrgID             int64
	URL               string
	TenantID          string
	BasicAuthPassword string
}

func (cfg *AlertmanagerConfig) Validate() error {
	if cfg.OrgID == 0 {
		return fmt.Errorf("orgID for remote Alertmanager not set")
	}

	if cfg.TenantID == "" {
		return fmt.Errorf("empty remote Alertmanager tenantID")
	}

	if cfg.URL == "" {
		return fmt.Errorf("empty remote Alertmanager URL for tenant '%s'", cfg.TenantID)
	}
	return nil
}

func NewAlertmanager(cfg AlertmanagerConfig, store stateStore, decryptFn DecryptFn, defaultConfig string, metrics *metrics.RemoteAlertmanager) (*Alertmanager, error) {
	if err := cfg.Validate(); err != nil {
		return nil, err
	}

	u, err := url.Parse(cfg.URL)
	if err != nil {
		return nil, fmt.Errorf("unable to parse remote Alertmanager URL: %w", err)
	}
	logger := log.New("ngalert.remote.alertmanager")

	mcCfg := &remoteClient.Config{
		URL:      u,
		TenantID: cfg.TenantID,
		Password: cfg.BasicAuthPassword,
		Logger:   logger,
	}
	mc, err := remoteClient.New(mcCfg, metrics)
	if err != nil {
		return nil, err
	}

	amcCfg := &remoteClient.AlertmanagerConfig{
		URL:      u,
		TenantID: cfg.TenantID,
		Password: cfg.BasicAuthPassword,
		Logger:   logger,
	}
	amc, err := remoteClient.NewAlertmanager(amcCfg, metrics)
	if err != nil {
		return nil, err
	}

	// Configure and start the components that sends alerts.
	c := amc.GetAuthedClient()
	doFunc := func(ctx context.Context, _ *http.Client, req *http.Request) (*http.Response, error) {
		return c.Do(req.WithContext(ctx))
	}
	s := sender.NewExternalAlertmanagerSender(sender.WithDoFunc(doFunc))
	s.Run()
	err = s.ApplyConfig(cfg.OrgID, 0, []sender.ExternalAMcfg{{URL: cfg.URL + "/alertmanager"}})
	if err != nil {
		return nil, err
	}

	// Parse the default configuration into a postable config.
	pCfg, err := notifier.Load([]byte(defaultConfig))
	if err != nil {
		return nil, err
	}

	rawCfg, err := json.Marshal(pCfg)
	if err != nil {
		return nil, err
	}

	// Initialize LastReadinessCheck so it's present even if the check fails.
	metrics.LastReadinessCheck.Set(0)

	return &Alertmanager{
		amClient:          amc,
		decrypt:           decryptFn,
		defaultConfig:     string(rawCfg),
		defaultConfigHash: fmt.Sprintf("%x", md5.Sum(rawCfg)),
		log:               logger,
		metrics:           metrics,
		mimirClient:       mc,
		orgID:             cfg.OrgID,
		state:             store,
		sender:            s,
		tenantID:          cfg.TenantID,
		url:               cfg.URL,
	}, nil
}

// ApplyConfig is called everytime we've determined we need to apply an existing configuration to the Alertmanager,
// including the first time the Alertmanager is started. In the context of a "remote Alertmanager" it's as good of a heuristic,
// for "a function that gets called when the Alertmanager starts". As a result we do two things:
// 1. Execute a readiness check to make sure the remote Alertmanager we're about to communicate with is up and ready.
// 2. Upload the configuration and state we currently hold.
func (am *Alertmanager) ApplyConfig(ctx context.Context, config *models.AlertConfiguration) error {
	if am.ready {
		am.log.Debug("Alertmanager previously marked as ready, skipping readiness check and config + state update")
		return nil
	}

	// First, execute a readiness check to make sure the remote Alertmanager is ready.
	am.log.Debug("Start readiness check for remote Alertmanager", "url", am.url)
	if err := am.checkReadiness(ctx); err != nil {
		am.log.Error("Unable to pass the readiness check", "err", err)
		return err
	}
	am.log.Debug("Completed readiness check for remote Alertmanager", "url", am.url)

	// Send configuration and base64-encoded state if necessary.
	am.log.Debug("Start configuration upload to remote Alertmanager", "url", am.url)
	if err := am.CompareAndSendConfiguration(ctx, config); err != nil {
		am.log.Error("Unable to upload the configuration to the remote Alertmanager", "err", err)
	}
	am.log.Debug("Completed configuration upload to remote Alertmanager", "url", am.url)

	am.log.Debug("Start state upload to remote Alertmanager", "url", am.url)
	if err := am.CompareAndSendState(ctx); err != nil {
		am.log.Error("Unable to upload the state to the remote Alertmanager", "err", err)
	}
	am.log.Debug("Completed state upload to remote Alertmanager", "url", am.url)

	return nil
}

func (am *Alertmanager) checkReadiness(ctx context.Context) error {
	ready, err := am.amClient.IsReadyWithBackoff(ctx)
	if err != nil {
		return err
	}

	if ready {
		am.log.Debug("Alertmanager readiness check successful")
		am.metrics.LastReadinessCheck.SetToCurrentTime()
		am.ready = true
		return nil
	}

	return notifier.ErrAlertmanagerNotReady
}

// CompareAndSendConfiguration checks whether a given configuration is being used by the remote Alertmanager.
// If not, it sends the configuration to the remote Alertmanager.
func (am *Alertmanager) CompareAndSendConfiguration(ctx context.Context, config *models.AlertConfiguration) error {
	// Decrypt the configuration before comparing.
	rawDecrypted, err := am.decryptConfiguration(ctx, config.AlertmanagerConfiguration)
	if err != nil {
		return err
	}

<<<<<<< HEAD
	// Send the configuration only if we need to.
	if !am.shouldSendConfig(ctx, rawDecrypted) {
		return nil
	}

	return am.sendConfiguration(ctx, string(rawDecrypted), config.ConfigurationHash, config.CreatedAt, config.Default)
}

// decryptConfiguration decrypts secure fields in a configuration, returning it as a slice of bytes.
func (am *Alertmanager) decryptConfiguration(ctx context.Context, cfg string) ([]byte, error) {
	c, err := notifier.Load([]byte(cfg))
	if err != nil {
		return nil, err
	}

	fn := func(payload []byte) ([]byte, error) {
		return am.decrypt(ctx, payload)
	}
	decrypted, err := c.Decrypt(fn)
	if err != nil {
		return nil, err
	}
	return json.Marshal(decrypted)
}

func (am *Alertmanager) sendConfiguration(ctx context.Context, cfg, hash string, createdAt int64, isDefault bool) error {
	am.metrics.ConfigSyncsTotal.Inc()
	if err := am.mimirClient.CreateGrafanaAlertmanagerConfig(
		ctx,
		cfg,
		hash,
		createdAt,
		isDefault,
	); err != nil {
		am.metrics.ConfigSyncErrorsTotal.Inc()
		return err
	}
	am.metrics.LastConfigSync.SetToCurrentTime()
	return nil
=======
	// Decrypt the configuration before comparing.
	decrypted, err := am.decryptConfiguration(ctx, c)
	if err != nil {
		return err
	}

	if !am.shouldSendConfig(ctx, decrypted) {
		return nil
	}
	return am.sendConfiguration(ctx, string(decrypted), config.ConfigurationHash, config.CreatedAt, config.Default)
>>>>>>> 22c460fc
}

func (am *Alertmanager) SendConfiguration(ctx context.Context, config *models.AlertConfiguration) error {
	return am.mimirClient.CreateGrafanaAlertmanagerConfig(
		ctx,
		config.AlertmanagerConfiguration,
		config.ConfigurationHash,
		config.CreatedAt,
		config.Default,
	)
}

// CompareAndSendState gets the Alertmanager's internal state and compares it with the remote Alertmanager's one.
// If the states are different, it updates the remote Alertmanager's state with that of the internal Alertmanager.
func (am *Alertmanager) CompareAndSendState(ctx context.Context) error {
	state, err := am.getFullState(ctx)
	if err != nil {
		return err
	}

	if am.shouldSendState(ctx, state) {
		am.metrics.StateSyncsTotal.Inc()
		if err := am.mimirClient.CreateGrafanaAlertmanagerState(ctx, state); err != nil {
			am.metrics.StateSyncErrorsTotal.Inc()
			return err
		}
		am.metrics.LastStateSync.SetToCurrentTime()
	}
	return nil
}

<<<<<<< HEAD
// SaveAndApplyConfig should forward the configuration to the remote Alertmanager.
func (am *Alertmanager) SaveAndApplyConfig(ctx context.Context, cfg *apimodels.PostableUserConfig) error {
	rawConfig, err := json.Marshal(cfg)
	if err != nil {
		return err
	}

	return am.mimirClient.CreateGrafanaAlertmanagerConfig(
		ctx,
		string(rawConfig),
		fmt.Sprintf("%x", md5.Sum(rawConfig)),
		time.Now().Unix(),
		false,
	)
=======
// SaveAndApplyConfig decrypts and sends a configuration to the remote Alertmanager.
func (am *Alertmanager) SaveAndApplyConfig(ctx context.Context, cfg *apimodels.PostableUserConfig) error {
	// Get the hash for the encrypted configuration.
	rawCfg, err := json.Marshal(cfg)
	if err != nil {
		return err
	}
	hash := fmt.Sprintf("%x", md5.Sum(rawCfg))

	// Decrypt and send.
	decrypted, err := am.decryptConfiguration(ctx, cfg)
	if err != nil {
		return err
	}
	return am.sendConfiguration(ctx, string(decrypted), hash, time.Now().Unix(), false)
}

// decryptConfiguration decrypts secure settings in receivers.
func (am *Alertmanager) decryptConfiguration(ctx context.Context, cfg *apimodels.PostableUserConfig) ([]byte, error) {
	fn := func(payload []byte) ([]byte, error) {
		return am.decrypt(ctx, payload)
	}
	decrypted, err := cfg.Decrypt(fn)
	if err != nil {
		return nil, err
	}

	return json.Marshal(decrypted)
}

// sendConfiguration expects a decrypted configuration to send to the remote Alertmanager.
// The hash should correspond to the encrypted configuration, like the hash we store in the DB.
func (am *Alertmanager) sendConfiguration(ctx context.Context, rawConfig, hash string, createdAt int64, isDefault bool) error {
	am.metrics.ConfigSyncsTotal.Inc()
	if err := am.mimirClient.CreateGrafanaAlertmanagerConfig(
		ctx,
		rawConfig,
		hash,
		createdAt,
		isDefault,
	); err != nil {
		am.metrics.ConfigSyncErrorsTotal.Inc()
		return err
	}
	am.metrics.LastConfigSync.SetToCurrentTime()
	return nil
>>>>>>> 22c460fc
}

// SaveAndApplyDefaultConfig sends the default Grafana Alertmanager configuration to the remote Alertmanager.
func (am *Alertmanager) SaveAndApplyDefaultConfig(ctx context.Context) error {
	fmt.Println("SaveAndApplyDefaultConfig with default config:", am.decrypt)
	rawDecrypted, err := am.decryptConfiguration(ctx, am.defaultConfig)
	if err != nil {
		return fmt.Errorf("unable to decrypt default configuration: %w", err)
	}

	return am.sendConfiguration(
		ctx,
		string(rawDecrypted),
		am.defaultConfigHash,
		time.Now().Unix(),
		true,
	)
}

func (am *Alertmanager) CreateSilence(ctx context.Context, silence *apimodels.PostableSilence) (string, error) {
	defer func() {
		if r := recover(); r != nil {
			am.log.Error("Panic while creating silence", "err", r)
		}
	}()

	params := amsilence.NewPostSilencesParamsWithContext(ctx).WithSilence(silence)
	res, err := am.amClient.Silence.PostSilences(params)
	if err != nil {
		return "", err
	}

	return res.Payload.SilenceID, nil
}

func (am *Alertmanager) DeleteSilence(ctx context.Context, silenceID string) error {
	defer func() {
		if r := recover(); r != nil {
			am.log.Error("Panic while deleting silence", "err", r)
		}
	}()

	params := amsilence.NewDeleteSilenceParamsWithContext(ctx).WithSilenceID(strfmt.UUID(silenceID))
	_, err := am.amClient.Silence.DeleteSilence(params)
	if err != nil {
		return err
	}
	return nil
}

func (am *Alertmanager) GetSilence(ctx context.Context, silenceID string) (apimodels.GettableSilence, error) {
	defer func() {
		if r := recover(); r != nil {
			am.log.Error("Panic while getting silence", "err", r)
		}
	}()

	params := amsilence.NewGetSilenceParamsWithContext(ctx).WithSilenceID(strfmt.UUID(silenceID))
	res, err := am.amClient.Silence.GetSilence(params)
	if err != nil {
		return apimodels.GettableSilence{}, err
	}

	return *res.Payload, nil
}

func (am *Alertmanager) ListSilences(ctx context.Context, filter []string) (apimodels.GettableSilences, error) {
	defer func() {
		if r := recover(); r != nil {
			am.log.Error("Panic while listing silences", "err", r)
		}
	}()

	params := amsilence.NewGetSilencesParamsWithContext(ctx).WithFilter(filter)
	res, err := am.amClient.Silence.GetSilences(params)
	if err != nil {
		return apimodels.GettableSilences{}, err
	}

	return res.Payload, nil
}

func (am *Alertmanager) GetAlerts(ctx context.Context, active, silenced, inhibited bool, filter []string, receiver string) (apimodels.GettableAlerts, error) {
	defer func() {
		if r := recover(); r != nil {
			am.log.Error("Panic while getting alerts", "err", r)
		}
	}()

	params := amalert.NewGetAlertsParamsWithContext(ctx).
		WithActive(&active).
		WithSilenced(&silenced).
		WithInhibited(&inhibited).
		WithFilter(filter).
		WithReceiver(&receiver)

	res, err := am.amClient.Alert.GetAlerts(params)
	if err != nil {
		return apimodels.GettableAlerts{}, err
	}

	return res.Payload, nil
}

func (am *Alertmanager) GetAlertGroups(ctx context.Context, active, silenced, inhibited bool, filter []string, receiver string) (apimodels.AlertGroups, error) {
	defer func() {
		if r := recover(); r != nil {
			am.log.Error("Panic while getting alert groups", "err", r)
		}
	}()

	params := amalertgroup.NewGetAlertGroupsParamsWithContext(ctx).
		WithActive(&active).
		WithSilenced(&silenced).
		WithInhibited(&inhibited).
		WithFilter(filter).
		WithReceiver(&receiver)

	res, err := am.amClient.Alertgroup.GetAlertGroups(params)
	if err != nil {
		return apimodels.AlertGroups{}, err
	}

	return res.Payload, nil
}

func (am *Alertmanager) PutAlerts(ctx context.Context, alerts apimodels.PostableAlerts) error {
	am.log.Debug("Sending alerts to a remote alertmanager", "url", am.url, "alerts", len(alerts.PostableAlerts))
	am.sender.SendAlerts(alerts)
	return nil
}

// GetStatus retrieves the remote Alertmanager configuration.
func (am *Alertmanager) GetStatus(ctx context.Context) (apimodels.GettableStatus, error) {
	defer func() {
		if r := recover(); r != nil {
			am.log.Error("Panic while getting status", "err", r)
		}
	}()

	params := amgeneral.NewGetStatusParamsWithContext(ctx)
	res, err := am.amClient.General.GetStatus(params)
	if err != nil {
		return apimodels.GettableStatus{}, err
	}

	var cfg apimodels.PostableApiAlertingConfig
	if err := yaml.Unmarshal([]byte(*res.Payload.Config.Original), &cfg); err != nil {
		return apimodels.GettableStatus{}, err
	}

	return *apimodels.NewGettableStatus(&cfg), nil
}

func (am *Alertmanager) GetReceivers(ctx context.Context) ([]apimodels.Receiver, error) {
	params := amreceiver.NewGetReceiversParamsWithContext(ctx)
	res, err := am.amClient.Receiver.GetReceivers(params)
	if err != nil {
		return []apimodels.Receiver{}, err
	}

	var rcvs []apimodels.Receiver
	for _, rcv := range res.Payload {
		if rcv.Integrations == nil {
			rcv.Integrations = []*apimodels.Integration{}
		}
		rcvs = append(rcvs, *rcv)
	}
	return rcvs, nil
}

func (am *Alertmanager) TestReceivers(ctx context.Context, c apimodels.TestReceiversConfigBodyParams) (*notifier.TestReceiversResult, error) {
	return nil, fmt.Errorf("not implemented")
}

func (am *Alertmanager) TestTemplate(ctx context.Context, c apimodels.TestTemplatesConfigBodyParams) (*notifier.TestTemplatesResults, error) {
	return nil, fmt.Errorf("not implemented")
}

// StopAndWait is called when the grafana server is instructed to shut down or an org is deleted.
// In the context of a "remote Alertmanager" it is a good heuristic for Grafana is about to shut down or we no longer need you.
func (am *Alertmanager) StopAndWait() {
	am.sender.Stop()
}

func (am *Alertmanager) Ready() bool {
	return am.ready
}

// getFullState returns a base64-encoded protobuf message representing the Alertmanager's internal state.
func (am *Alertmanager) getFullState(ctx context.Context) (string, error) {
	var parts []alertingClusterPB.Part

	silences, err := am.state.GetSilences(ctx)
	if err != nil {
		return "", fmt.Errorf("error getting silences: %w", err)
	}
	parts = append(parts, alertingClusterPB.Part{Key: notifier.SilencesFilename, Data: []byte(silences)})

	notificationLog, err := am.state.GetNotificationLog(ctx)
	if err != nil {
		return "", fmt.Errorf("error getting notification log: %w", err)
	}
	parts = append(parts, alertingClusterPB.Part{Key: notifier.NotificationLogFilename, Data: []byte(notificationLog)})

	fs := alertingClusterPB.FullState{
		Parts: parts,
	}
	b, err := fs.Marshal()
	if err != nil {
		return "", fmt.Errorf("error marshaling full state: %w", err)
	}

	return base64.StdEncoding.EncodeToString(b), nil
}

// shouldSendConfig compares the remote Alertmanager configuration with our local one.
// It returns true if the configurations are different.
func (am *Alertmanager) shouldSendConfig(ctx context.Context, rawConfig []byte) bool {
	rc, err := am.mimirClient.GetGrafanaAlertmanagerConfig(ctx)
	if err != nil {
		// Log the error and return true so we try to upload our config anyway.
		am.log.Error("Unable to get the remote Alertmanager Configuration for comparison", "err", err)
		return true
	}

	return md5.Sum([]byte(rc.GrafanaAlertmanagerConfig)) != md5.Sum(rawConfig)
}

// shouldSendState compares the remote Alertmanager state with our local one.
// It returns true if the states are different.
func (am *Alertmanager) shouldSendState(ctx context.Context, state string) bool {
	rs, err := am.mimirClient.GetGrafanaAlertmanagerState(ctx)
	if err != nil {
		// Log the error and return true so we try to upload our state anyway.
		am.log.Error("Unable to get the remote Alertmanager state for comparison", "err", err)
		return true
	}

	return rs.State != state
}<|MERGE_RESOLUTION|>--- conflicted
+++ resolved
@@ -205,53 +205,11 @@
 // CompareAndSendConfiguration checks whether a given configuration is being used by the remote Alertmanager.
 // If not, it sends the configuration to the remote Alertmanager.
 func (am *Alertmanager) CompareAndSendConfiguration(ctx context.Context, config *models.AlertConfiguration) error {
-	// Decrypt the configuration before comparing.
-	rawDecrypted, err := am.decryptConfiguration(ctx, config.AlertmanagerConfiguration)
-	if err != nil {
-		return err
-	}
-
-<<<<<<< HEAD
-	// Send the configuration only if we need to.
-	if !am.shouldSendConfig(ctx, rawDecrypted) {
-		return nil
-	}
-
-	return am.sendConfiguration(ctx, string(rawDecrypted), config.ConfigurationHash, config.CreatedAt, config.Default)
-}
-
-// decryptConfiguration decrypts secure fields in a configuration, returning it as a slice of bytes.
-func (am *Alertmanager) decryptConfiguration(ctx context.Context, cfg string) ([]byte, error) {
-	c, err := notifier.Load([]byte(cfg))
-	if err != nil {
-		return nil, err
-	}
-
-	fn := func(payload []byte) ([]byte, error) {
-		return am.decrypt(ctx, payload)
-	}
-	decrypted, err := c.Decrypt(fn)
-	if err != nil {
-		return nil, err
-	}
-	return json.Marshal(decrypted)
-}
-
-func (am *Alertmanager) sendConfiguration(ctx context.Context, cfg, hash string, createdAt int64, isDefault bool) error {
-	am.metrics.ConfigSyncsTotal.Inc()
-	if err := am.mimirClient.CreateGrafanaAlertmanagerConfig(
-		ctx,
-		cfg,
-		hash,
-		createdAt,
-		isDefault,
-	); err != nil {
-		am.metrics.ConfigSyncErrorsTotal.Inc()
-		return err
-	}
-	am.metrics.LastConfigSync.SetToCurrentTime()
-	return nil
-=======
+	c, err := notifier.Load([]byte(config.AlertmanagerConfiguration))
+	if err != nil {
+		return err
+	}
+
 	// Decrypt the configuration before comparing.
 	decrypted, err := am.decryptConfiguration(ctx, c)
 	if err != nil {
@@ -262,7 +220,6 @@
 		return nil
 	}
 	return am.sendConfiguration(ctx, string(decrypted), config.ConfigurationHash, config.CreatedAt, config.Default)
->>>>>>> 22c460fc
 }
 
 func (am *Alertmanager) SendConfiguration(ctx context.Context, config *models.AlertConfiguration) error {
@@ -294,22 +251,6 @@
 	return nil
 }
 
-<<<<<<< HEAD
-// SaveAndApplyConfig should forward the configuration to the remote Alertmanager.
-func (am *Alertmanager) SaveAndApplyConfig(ctx context.Context, cfg *apimodels.PostableUserConfig) error {
-	rawConfig, err := json.Marshal(cfg)
-	if err != nil {
-		return err
-	}
-
-	return am.mimirClient.CreateGrafanaAlertmanagerConfig(
-		ctx,
-		string(rawConfig),
-		fmt.Sprintf("%x", md5.Sum(rawConfig)),
-		time.Now().Unix(),
-		false,
-	)
-=======
 // SaveAndApplyConfig decrypts and sends a configuration to the remote Alertmanager.
 func (am *Alertmanager) SaveAndApplyConfig(ctx context.Context, cfg *apimodels.PostableUserConfig) error {
 	// Get the hash for the encrypted configuration.
@@ -356,13 +297,17 @@
 	}
 	am.metrics.LastConfigSync.SetToCurrentTime()
 	return nil
->>>>>>> 22c460fc
 }
 
 // SaveAndApplyDefaultConfig sends the default Grafana Alertmanager configuration to the remote Alertmanager.
 func (am *Alertmanager) SaveAndApplyDefaultConfig(ctx context.Context) error {
 	fmt.Println("SaveAndApplyDefaultConfig with default config:", am.decrypt)
-	rawDecrypted, err := am.decryptConfiguration(ctx, am.defaultConfig)
+	c, err := notifier.Load([]byte(am.defaultConfig))
+	if err != nil {
+		return err
+	}
+
+	rawDecrypted, err := am.decryptConfiguration(ctx, c)
 	if err != nil {
 		return fmt.Errorf("unable to decrypt default configuration: %w", err)
 	}
