package assetpath

import (
	"fmt"
	"net/url"
	"path"
	"path/filepath"
	"strings"

	"github.com/grafana/grafana/pkg/plugins"
	"github.com/grafana/grafana/pkg/plugins/config"
	"github.com/grafana/grafana/pkg/plugins/pluginscdn"
)

// Service provides methods for constructing asset paths for plugins.
// It supports core plugins, external plugins stored on the local filesystem, and external plugins stored
// on the plugins CDN, and it will switch to the correct implementation depending on the plugin and the config.
type Service struct {
	cdn *pluginscdn.Service
	cfg *config.Cfg
}

func ProvideService(cfg *config.Cfg, cdn *pluginscdn.Service) *Service {
	return &Service{cfg: cfg, cdn: cdn}
}

type PluginInfo struct {
	pluginJSON plugins.JSONData
	class      plugins.Class
	dir        string
}

func NewPluginInfo(pluginJSON plugins.JSONData, class plugins.Class, fs plugins.FS) PluginInfo {
	return PluginInfo{
		pluginJSON: pluginJSON,
		class:      class,
		dir:        fs.Base(),
	}
}

func DefaultService(cfg *config.Cfg) *Service {
	return &Service{cfg: cfg, cdn: pluginscdn.ProvideService(cfg)}
}

// Base returns the base path for the specified plugin.
<<<<<<< HEAD
func (s *Service) Base(pluginJSON plugins.JSONData, class plugins.Class, pluginDir string) (string, error) {
	if class == plugins.ClassCore {
		baseDir := getBaseDir(pluginDir, true)
		if isDecoupledPlugin(pluginDir) {
			return path.Join("public/plugins", baseDir), nil
		}
		return path.Join("public/app/plugins", string(pluginJSON.Type), baseDir), nil
=======
func (s *Service) Base(n PluginInfo) (string, error) {
	if n.class == plugins.ClassCore {
		return path.Join("/", s.cfg.GrafanaAppSubURL, "/public/app/plugins", string(n.pluginJSON.Type), filepath.Base(n.dir)), nil
>>>>>>> 124f445d
	}
	if s.cdn.PluginSupported(n.pluginJSON.ID) {
		return s.cdn.AssetURL(n.pluginJSON.ID, n.pluginJSON.Info.Version, "")
	}
	return path.Join("/", s.cfg.GrafanaAppSubURL, "/public/plugins", n.pluginJSON.ID), nil
}

// Module returns the module.js path for the specified plugin.
<<<<<<< HEAD
func (s *Service) Module(pluginJSON plugins.JSONData, class plugins.Class, pluginDir string) (string, error) {
	if class == plugins.ClassCore {
		baseDir := getBaseDir(pluginDir, false)
		return path.Join("app/plugins", string(pluginJSON.Type), baseDir, "module"), nil
=======
func (s *Service) Module(n PluginInfo) (string, error) {
	if n.class == plugins.ClassCore {
		return path.Join("core:plugin", filepath.Base(n.dir)), nil
>>>>>>> 124f445d
	}
	if s.cdn.PluginSupported(n.pluginJSON.ID) {
		return s.cdn.AssetURL(n.pluginJSON.ID, n.pluginJSON.Info.Version, "module.js")
	}
	return path.Join("/", s.cfg.GrafanaAppSubURL, "/public/plugins", n.pluginJSON.ID, "module.js"), nil
}

// RelativeURL returns the relative URL for an arbitrary plugin asset.
func (s *Service) RelativeURL(n PluginInfo, pathStr string) (string, error) {
	if s.cdn.PluginSupported(n.pluginJSON.ID) {
		return s.cdn.NewCDNURLConstructor(n.pluginJSON.ID, n.pluginJSON.Info.Version).StringPath(pathStr)
	}
	// Local
	u, err := url.Parse(pathStr)
	if err != nil {
		return "", fmt.Errorf("url parse: %w", err)
	}
	if u.IsAbs() {
		return pathStr, nil
	}

	baseURL, err := s.Base(n)
	if err != nil {
		return "", err
	}

	// has already been prefixed with base path
	if strings.HasPrefix(pathStr, baseURL) {
		return pathStr, nil
	}
<<<<<<< HEAD
	return path.Join(p.BaseURL, pathStr), nil
}

func isDecoupledPlugin(pluginDir string) bool {
	return strings.Contains(filepath.ToSlash(pluginDir), "public/plugins")
}

func getBaseDir(pluginDir string, keepSrcDir bool) string {
	baseDir := filepath.Base(pluginDir)
	if isDecoupledPlugin(pluginDir) {
		// Decoupled core plugins will be suffixed with "dist" if they have been built or "src" if not.
		// e.g. public/plugins/grafana-testdata-datasource/src
		if baseDir == "dist" || baseDir == "src" {
			parentDir := filepath.Base(strings.TrimSuffix(pluginDir, baseDir))
			if keepSrcDir {
				return filepath.Join(parentDir, baseDir)
			}
			return parentDir
		}
	}
	return baseDir
=======
	return path.Join(baseURL, pathStr), nil
}

// DefaultLogoPath returns the default logo path for the specified plugin type.
func (s *Service) DefaultLogoPath(pluginType plugins.Type) string {
	return path.Join("/", s.cfg.GrafanaAppSubURL, fmt.Sprintf("/public/img/icn-%s.svg", string(pluginType)))
>>>>>>> 124f445d
}<|MERGE_RESOLUTION|>--- conflicted
+++ resolved
@@ -43,19 +43,13 @@
 }
 
 // Base returns the base path for the specified plugin.
-<<<<<<< HEAD
-func (s *Service) Base(pluginJSON plugins.JSONData, class plugins.Class, pluginDir string) (string, error) {
-	if class == plugins.ClassCore {
-		baseDir := getBaseDir(pluginDir, true)
-		if isDecoupledPlugin(pluginDir) {
-			return path.Join("public/plugins", baseDir), nil
-		}
-		return path.Join("public/app/plugins", string(pluginJSON.Type), baseDir), nil
-=======
 func (s *Service) Base(n PluginInfo) (string, error) {
 	if n.class == plugins.ClassCore {
-		return path.Join("/", s.cfg.GrafanaAppSubURL, "/public/app/plugins", string(n.pluginJSON.Type), filepath.Base(n.dir)), nil
->>>>>>> 124f445d
+		baseDir := getBaseDir(n.dir, true)
+		if isDecoupledPlugin(n.dir) {
+			return path.Join("/", s.cfg.GrafanaAppSubURL, "public/plugins", baseDir), nil
+		}
+		return path.Join("/", s.cfg.GrafanaAppSubURL, "/public/app/plugins", string(n.pluginJSON.Type), baseDir), nil
 	}
 	if s.cdn.PluginSupported(n.pluginJSON.ID) {
 		return s.cdn.AssetURL(n.pluginJSON.ID, n.pluginJSON.Info.Version, "")
@@ -64,16 +58,10 @@
 }
 
 // Module returns the module.js path for the specified plugin.
-<<<<<<< HEAD
-func (s *Service) Module(pluginJSON plugins.JSONData, class plugins.Class, pluginDir string) (string, error) {
-	if class == plugins.ClassCore {
-		baseDir := getBaseDir(pluginDir, false)
-		return path.Join("app/plugins", string(pluginJSON.Type), baseDir, "module"), nil
-=======
 func (s *Service) Module(n PluginInfo) (string, error) {
 	if n.class == plugins.ClassCore {
-		return path.Join("core:plugin", filepath.Base(n.dir)), nil
->>>>>>> 124f445d
+		baseDir := getBaseDir(n.dir, false)
+		return path.Join("core:plugin", baseDir), nil
 	}
 	if s.cdn.PluginSupported(n.pluginJSON.ID) {
 		return s.cdn.AssetURL(n.pluginJSON.ID, n.pluginJSON.Info.Version, "module.js")
@@ -104,8 +92,12 @@
 	if strings.HasPrefix(pathStr, baseURL) {
 		return pathStr, nil
 	}
-<<<<<<< HEAD
-	return path.Join(p.BaseURL, pathStr), nil
+	return path.Join(baseURL, pathStr), nil
+}
+
+// DefaultLogoPath returns the default logo path for the specified plugin type.
+func (s *Service) DefaultLogoPath(pluginType plugins.Type) string {
+	return path.Join("/", s.cfg.GrafanaAppSubURL, fmt.Sprintf("/public/img/icn-%s.svg", string(pluginType)))
 }
 
 func isDecoupledPlugin(pluginDir string) bool {
@@ -126,12 +118,4 @@
 		}
 	}
 	return baseDir
-=======
-	return path.Join(baseURL, pathStr), nil
-}
-
-// DefaultLogoPath returns the default logo path for the specified plugin type.
-func (s *Service) DefaultLogoPath(pluginType plugins.Type) string {
-	return path.Join("/", s.cfg.GrafanaAppSubURL, fmt.Sprintf("/public/img/icn-%s.svg", string(pluginType)))
->>>>>>> 124f445d
 }