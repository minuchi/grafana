--- conflicted
+++ resolved
@@ -64,10 +64,6 @@
 	return initializedPlugins, nil
 }
 
-<<<<<<< HEAD
-func (l *Loader) Unload(ctx context.Context, pluginID, version string) error {
-	return l.termination.Terminate(ctx, pluginID, version)
-=======
 func (l *Loader) Unload(ctx context.Context, p *plugins.Plugin) (*plugins.Plugin, error) {
 	return l.termination.Terminate(ctx, p)
 }
@@ -93,5 +89,4 @@
 			logger.Debug("Plugin source loaded", "plugins", pluginsStr, "duration", time.Since(start))
 		}
 	}(sourceLogger, start)
->>>>>>> 7078347d
 }