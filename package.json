--- conflicted
+++ resolved
@@ -243,11 +243,7 @@
     "@grafana/lezer-logql": "0.2.2",
     "@grafana/monaco-logql": "^0.0.7",
     "@grafana/runtime": "workspace:*",
-<<<<<<< HEAD
-    "@grafana/scenes": "portal:/Users/torkelodegaard/dev/scenes/packages/scenes",
-=======
     "@grafana/scenes": "1.30.0",
->>>>>>> d7af7d01
     "@grafana/schema": "workspace:*",
     "@grafana/ui": "workspace:*",
     "@kusto/monaco-kusto": "^7.4.0",
